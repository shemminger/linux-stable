/*
 * Functions related to setting various queue properties from drivers
 */
#include <linux/kernel.h>
#include <linux/module.h>
#include <linux/init.h>
#include <linux/bio.h>
#include <linux/blkdev.h>
#include <linux/bootmem.h>	/* for max_pfn/max_low_pfn */
#include <linux/gcd.h>
#include <linux/jiffies.h>

#include "blk.h"

unsigned long blk_max_low_pfn;
EXPORT_SYMBOL(blk_max_low_pfn);

unsigned long blk_max_pfn;

/**
 * blk_queue_prep_rq - set a prepare_request function for queue
 * @q:		queue
 * @pfn:	prepare_request function
 *
 * It's possible for a queue to register a prepare_request callback which
 * is invoked before the request is handed to the request_fn. The goal of
 * the function is to prepare a request for I/O, it can be used to build a
 * cdb from the request data for instance.
 *
 */
void blk_queue_prep_rq(struct request_queue *q, prep_rq_fn *pfn)
{
	q->prep_rq_fn = pfn;
}
EXPORT_SYMBOL(blk_queue_prep_rq);

/**
 * blk_queue_merge_bvec - set a merge_bvec function for queue
 * @q:		queue
 * @mbfn:	merge_bvec_fn
 *
 * Usually queues have static limitations on the max sectors or segments that
 * we can put in a request. Stacking drivers may have some settings that
 * are dynamic, and thus we have to query the queue whether it is ok to
 * add a new bio_vec to a bio at a given offset or not. If the block device
 * has such limitations, it needs to register a merge_bvec_fn to control
 * the size of bio's sent to it. Note that a block device *must* allow a
 * single page to be added to an empty bio. The block device driver may want
 * to use the bio_split() function to deal with these bio's. By default
 * no merge_bvec_fn is defined for a queue, and only the fixed limits are
 * honored.
 */
void blk_queue_merge_bvec(struct request_queue *q, merge_bvec_fn *mbfn)
{
	q->merge_bvec_fn = mbfn;
}
EXPORT_SYMBOL(blk_queue_merge_bvec);

void blk_queue_softirq_done(struct request_queue *q, softirq_done_fn *fn)
{
	q->softirq_done_fn = fn;
}
EXPORT_SYMBOL(blk_queue_softirq_done);

void blk_queue_rq_timeout(struct request_queue *q, unsigned int timeout)
{
	q->rq_timeout = timeout;
}
EXPORT_SYMBOL_GPL(blk_queue_rq_timeout);

void blk_queue_rq_timed_out(struct request_queue *q, rq_timed_out_fn *fn)
{
	q->rq_timed_out_fn = fn;
}
EXPORT_SYMBOL_GPL(blk_queue_rq_timed_out);

void blk_queue_lld_busy(struct request_queue *q, lld_busy_fn *fn)
{
	q->lld_busy_fn = fn;
}
EXPORT_SYMBOL_GPL(blk_queue_lld_busy);

/**
 * blk_set_default_limits - reset limits to default values
 * @lim:  the queue_limits structure to reset
 *
 * Description:
 *   Returns a queue_limit struct to its default state.  Can be used by
 *   stacking drivers like DM that stage table swaps and reuse an
 *   existing device queue.
 */
void blk_set_default_limits(struct queue_limits *lim)
{
	lim->max_phys_segments = MAX_PHYS_SEGMENTS;
	lim->max_hw_segments = MAX_HW_SEGMENTS;
	lim->seg_boundary_mask = BLK_SEG_BOUNDARY_MASK;
	lim->max_segment_size = MAX_SEGMENT_SIZE;
	lim->max_sectors = BLK_DEF_MAX_SECTORS;
	lim->max_hw_sectors = INT_MAX;
	lim->max_discard_sectors = 0;
	lim->discard_granularity = 0;
	lim->discard_alignment = 0;
	lim->discard_misaligned = 0;
	lim->discard_zeroes_data = -1;
	lim->logical_block_size = lim->physical_block_size = lim->io_min = 512;
	lim->bounce_pfn = (unsigned long)(BLK_BOUNCE_ANY >> PAGE_SHIFT);
	lim->alignment_offset = 0;
	lim->io_opt = 0;
	lim->misaligned = 0;
	lim->no_cluster = 0;
}
EXPORT_SYMBOL(blk_set_default_limits);

/**
 * blk_queue_make_request - define an alternate make_request function for a device
 * @q:  the request queue for the device to be affected
 * @mfn: the alternate make_request function
 *
 * Description:
 *    The normal way for &struct bios to be passed to a device
 *    driver is for them to be collected into requests on a request
 *    queue, and then to allow the device driver to select requests
 *    off that queue when it is ready.  This works well for many block
 *    devices. However some block devices (typically virtual devices
 *    such as md or lvm) do not benefit from the processing on the
 *    request queue, and are served best by having the requests passed
 *    directly to them.  This can be achieved by providing a function
 *    to blk_queue_make_request().
 *
 * Caveat:
 *    The driver that does this *must* be able to deal appropriately
 *    with buffers in "highmemory". This can be accomplished by either calling
 *    __bio_kmap_atomic() to get a temporary kernel mapping, or by calling
 *    blk_queue_bounce() to create a buffer in normal memory.
 **/
void blk_queue_make_request(struct request_queue *q, make_request_fn *mfn)
{
	/*
	 * set defaults
	 */
	q->nr_requests = BLKDEV_MAX_RQ;

	q->make_request_fn = mfn;
	blk_queue_dma_alignment(q, 511);
	blk_queue_congestion_threshold(q);
	q->nr_batching = BLK_BATCH_REQ;

	q->unplug_thresh = 4;		/* hmm */
	q->unplug_delay = msecs_to_jiffies(3);	/* 3 milliseconds */
	if (q->unplug_delay == 0)
		q->unplug_delay = 1;

	q->unplug_timer.function = blk_unplug_timeout;
	q->unplug_timer.data = (unsigned long)q;

	blk_set_default_limits(&q->limits);
	blk_queue_max_sectors(q, SAFE_MAX_SECTORS);

	/*
	 * If the caller didn't supply a lock, fall back to our embedded
	 * per-queue locks
	 */
	if (!q->queue_lock)
		q->queue_lock = &q->__queue_lock;

	/*
	 * by default assume old behaviour and bounce for any highmem page
	 */
	blk_queue_bounce_limit(q, BLK_BOUNCE_HIGH);
}
EXPORT_SYMBOL(blk_queue_make_request);

/**
 * blk_queue_bounce_limit - set bounce buffer limit for queue
 * @q: the request queue for the device
 * @dma_mask: the maximum address the device can handle
 *
 * Description:
 *    Different hardware can have different requirements as to what pages
 *    it can do I/O directly to. A low level driver can call
 *    blk_queue_bounce_limit to have lower memory pages allocated as bounce
 *    buffers for doing I/O to pages residing above @dma_mask.
 **/
void blk_queue_bounce_limit(struct request_queue *q, u64 dma_mask)
{
	unsigned long b_pfn = dma_mask >> PAGE_SHIFT;
	int dma = 0;

	q->bounce_gfp = GFP_NOIO;
#if BITS_PER_LONG == 64
	/*
	 * Assume anything <= 4GB can be handled by IOMMU.  Actually
	 * some IOMMUs can handle everything, but I don't know of a
	 * way to test this here.
	 */
	if (b_pfn < (min_t(u64, 0xffffffffUL, BLK_BOUNCE_HIGH) >> PAGE_SHIFT))
		dma = 1;
	q->limits.bounce_pfn = max_low_pfn;
#else
	if (b_pfn < blk_max_low_pfn)
		dma = 1;
	q->limits.bounce_pfn = b_pfn;
#endif
	if (dma) {
		init_emergency_isa_pool();
		q->bounce_gfp = GFP_NOIO | GFP_DMA;
		q->limits.bounce_pfn = b_pfn;
	}
}
EXPORT_SYMBOL(blk_queue_bounce_limit);

/**
 * blk_queue_max_sectors - set max sectors for a request for this queue
 * @q:  the request queue for the device
 * @max_sectors:  max sectors in the usual 512b unit
 *
 * Description:
 *    Enables a low level driver to set an upper limit on the size of
 *    received requests.
 **/
void blk_queue_max_sectors(struct request_queue *q, unsigned int max_sectors)
{
	if ((max_sectors << 9) < PAGE_CACHE_SIZE) {
		max_sectors = 1 << (PAGE_CACHE_SHIFT - 9);
		printk(KERN_INFO "%s: set to minimum %d\n",
		       __func__, max_sectors);
	}

	if (BLK_DEF_MAX_SECTORS > max_sectors)
		q->limits.max_hw_sectors = q->limits.max_sectors = max_sectors;
	else {
		q->limits.max_sectors = BLK_DEF_MAX_SECTORS;
		q->limits.max_hw_sectors = max_sectors;
	}
}
EXPORT_SYMBOL(blk_queue_max_sectors);

void blk_queue_max_hw_sectors(struct request_queue *q, unsigned int max_sectors)
{
	if (BLK_DEF_MAX_SECTORS > max_sectors)
		q->limits.max_hw_sectors = BLK_DEF_MAX_SECTORS;
	else
		q->limits.max_hw_sectors = max_sectors;
}
EXPORT_SYMBOL(blk_queue_max_hw_sectors);

/**
 * blk_queue_max_discard_sectors - set max sectors for a single discard
 * @q:  the request queue for the device
 * @max_discard_sectors: maximum number of sectors to discard
 **/
void blk_queue_max_discard_sectors(struct request_queue *q,
		unsigned int max_discard_sectors)
{
	q->limits.max_discard_sectors = max_discard_sectors;
}
EXPORT_SYMBOL(blk_queue_max_discard_sectors);

/**
 * blk_queue_max_phys_segments - set max phys segments for a request for this queue
 * @q:  the request queue for the device
 * @max_segments:  max number of segments
 *
 * Description:
 *    Enables a low level driver to set an upper limit on the number of
 *    physical data segments in a request.  This would be the largest sized
 *    scatter list the driver could handle.
 **/
void blk_queue_max_phys_segments(struct request_queue *q,
				 unsigned short max_segments)
{
	if (!max_segments) {
		max_segments = 1;
		printk(KERN_INFO "%s: set to minimum %d\n",
		       __func__, max_segments);
	}

	q->limits.max_phys_segments = max_segments;
}
EXPORT_SYMBOL(blk_queue_max_phys_segments);

/**
 * blk_queue_max_hw_segments - set max hw segments for a request for this queue
 * @q:  the request queue for the device
 * @max_segments:  max number of segments
 *
 * Description:
 *    Enables a low level driver to set an upper limit on the number of
 *    hw data segments in a request.  This would be the largest number of
 *    address/length pairs the host adapter can actually give at once
 *    to the device.
 **/
void blk_queue_max_hw_segments(struct request_queue *q,
			       unsigned short max_segments)
{
	if (!max_segments) {
		max_segments = 1;
		printk(KERN_INFO "%s: set to minimum %d\n",
		       __func__, max_segments);
	}

	q->limits.max_hw_segments = max_segments;
}
EXPORT_SYMBOL(blk_queue_max_hw_segments);

/**
 * blk_queue_max_segment_size - set max segment size for blk_rq_map_sg
 * @q:  the request queue for the device
 * @max_size:  max size of segment in bytes
 *
 * Description:
 *    Enables a low level driver to set an upper limit on the size of a
 *    coalesced segment
 **/
void blk_queue_max_segment_size(struct request_queue *q, unsigned int max_size)
{
	if (max_size < PAGE_CACHE_SIZE) {
		max_size = PAGE_CACHE_SIZE;
		printk(KERN_INFO "%s: set to minimum %d\n",
		       __func__, max_size);
	}

	q->limits.max_segment_size = max_size;
}
EXPORT_SYMBOL(blk_queue_max_segment_size);

/**
 * blk_queue_logical_block_size - set logical block size for the queue
 * @q:  the request queue for the device
 * @size:  the logical block size, in bytes
 *
 * Description:
 *   This should be set to the lowest possible block size that the
 *   storage device can address.  The default of 512 covers most
 *   hardware.
 **/
void blk_queue_logical_block_size(struct request_queue *q, unsigned short size)
{
	q->limits.logical_block_size = size;

	if (q->limits.physical_block_size < size)
		q->limits.physical_block_size = size;

	if (q->limits.io_min < q->limits.physical_block_size)
		q->limits.io_min = q->limits.physical_block_size;
}
EXPORT_SYMBOL(blk_queue_logical_block_size);

/**
 * blk_queue_physical_block_size - set physical block size for the queue
 * @q:  the request queue for the device
 * @size:  the physical block size, in bytes
 *
 * Description:
 *   This should be set to the lowest possible sector size that the
 *   hardware can operate on without reverting to read-modify-write
 *   operations.
 */
void blk_queue_physical_block_size(struct request_queue *q, unsigned short size)
{
	q->limits.physical_block_size = size;

	if (q->limits.physical_block_size < q->limits.logical_block_size)
		q->limits.physical_block_size = q->limits.logical_block_size;

	if (q->limits.io_min < q->limits.physical_block_size)
		q->limits.io_min = q->limits.physical_block_size;
}
EXPORT_SYMBOL(blk_queue_physical_block_size);

/**
 * blk_queue_alignment_offset - set physical block alignment offset
 * @q:	the request queue for the device
 * @offset: alignment offset in bytes
 *
 * Description:
 *   Some devices are naturally misaligned to compensate for things like
 *   the legacy DOS partition table 63-sector offset.  Low-level drivers
 *   should call this function for devices whose first sector is not
 *   naturally aligned.
 */
void blk_queue_alignment_offset(struct request_queue *q, unsigned int offset)
{
	q->limits.alignment_offset =
		offset & (q->limits.physical_block_size - 1);
	q->limits.misaligned = 0;
}
EXPORT_SYMBOL(blk_queue_alignment_offset);

/**
 * blk_limits_io_min - set minimum request size for a device
 * @limits: the queue limits
 * @min:  smallest I/O size in bytes
 *
 * Description:
 *   Some devices have an internal block size bigger than the reported
 *   hardware sector size.  This function can be used to signal the
 *   smallest I/O the device can perform without incurring a performance
 *   penalty.
 */
void blk_limits_io_min(struct queue_limits *limits, unsigned int min)
{
	limits->io_min = min;

	if (limits->io_min < limits->logical_block_size)
		limits->io_min = limits->logical_block_size;

	if (limits->io_min < limits->physical_block_size)
		limits->io_min = limits->physical_block_size;
}
EXPORT_SYMBOL(blk_limits_io_min);

/**
 * blk_queue_io_min - set minimum request size for the queue
 * @q:	the request queue for the device
 * @min:  smallest I/O size in bytes
 *
 * Description:
 *   Storage devices may report a granularity or preferred minimum I/O
 *   size which is the smallest request the device can perform without
 *   incurring a performance penalty.  For disk drives this is often the
 *   physical block size.  For RAID arrays it is often the stripe chunk
 *   size.  A properly aligned multiple of minimum_io_size is the
 *   preferred request size for workloads where a high number of I/O
 *   operations is desired.
 */
void blk_queue_io_min(struct request_queue *q, unsigned int min)
{
	blk_limits_io_min(&q->limits, min);
}
EXPORT_SYMBOL(blk_queue_io_min);

/**
 * blk_limits_io_opt - set optimal request size for a device
 * @limits: the queue limits
 * @opt:  smallest I/O size in bytes
 *
 * Description:
 *   Storage devices may report an optimal I/O size, which is the
 *   device's preferred unit for sustained I/O.  This is rarely reported
 *   for disk drives.  For RAID arrays it is usually the stripe width or
 *   the internal track size.  A properly aligned multiple of
 *   optimal_io_size is the preferred request size for workloads where
 *   sustained throughput is desired.
 */
void blk_limits_io_opt(struct queue_limits *limits, unsigned int opt)
{
	limits->io_opt = opt;
}
EXPORT_SYMBOL(blk_limits_io_opt);

/**
 * blk_queue_io_opt - set optimal request size for the queue
 * @q:	the request queue for the device
 * @opt:  optimal request size in bytes
 *
 * Description:
 *   Storage devices may report an optimal I/O size, which is the
 *   device's preferred unit for sustained I/O.  This is rarely reported
 *   for disk drives.  For RAID arrays it is usually the stripe width or
 *   the internal track size.  A properly aligned multiple of
 *   optimal_io_size is the preferred request size for workloads where
 *   sustained throughput is desired.
 */
void blk_queue_io_opt(struct request_queue *q, unsigned int opt)
{
	blk_limits_io_opt(&q->limits, opt);
}
EXPORT_SYMBOL(blk_queue_io_opt);

/*
 * Returns the minimum that is _not_ zero, unless both are zero.
 */
#define min_not_zero(l, r) (l == 0) ? r : ((r == 0) ? l : min(l, r))

/**
 * blk_queue_stack_limits - inherit underlying queue limits for stacked drivers
 * @t:	the stacking driver (top)
 * @b:  the underlying device (bottom)
 **/
void blk_queue_stack_limits(struct request_queue *t, struct request_queue *b)
{
	blk_stack_limits(&t->limits, &b->limits, 0);

	if (!t->queue_lock)
		WARN_ON_ONCE(1);
	else if (!test_bit(QUEUE_FLAG_CLUSTER, &b->queue_flags)) {
		unsigned long flags;
		spin_lock_irqsave(t->queue_lock, flags);
		queue_flag_clear(QUEUE_FLAG_CLUSTER, t);
		spin_unlock_irqrestore(t->queue_lock, flags);
	}
}
EXPORT_SYMBOL(blk_queue_stack_limits);

static unsigned int lcm(unsigned int a, unsigned int b)
{
	if (a && b)
		return (a * b) / gcd(a, b);
	else if (b)
		return b;

	return a;
}

/**
 * blk_stack_limits - adjust queue_limits for stacked devices
 * @t:	the stacking driver limits (top)
 * @b:  the underlying queue limits (bottom)
 * @offset:  offset to beginning of data within component device
 *
 * Description:
 *    Merges two queue_limit structs.  Returns 0 if alignment didn't
 *    change.  Returns -1 if adding the bottom device caused
 *    misalignment.
 */
int blk_stack_limits(struct queue_limits *t, struct queue_limits *b,
		     sector_t offset)
{
	int ret;

	ret = 0;

	t->max_sectors = min_not_zero(t->max_sectors, b->max_sectors);
	t->max_hw_sectors = min_not_zero(t->max_hw_sectors, b->max_hw_sectors);
	t->bounce_pfn = min_not_zero(t->bounce_pfn, b->bounce_pfn);

	t->seg_boundary_mask = min_not_zero(t->seg_boundary_mask,
					    b->seg_boundary_mask);

	t->max_phys_segments = min_not_zero(t->max_phys_segments,
					    b->max_phys_segments);

	t->max_hw_segments = min_not_zero(t->max_hw_segments,
					  b->max_hw_segments);

	t->max_segment_size = min_not_zero(t->max_segment_size,
					   b->max_segment_size);

	t->logical_block_size = max(t->logical_block_size,
				    b->logical_block_size);

	t->physical_block_size = max(t->physical_block_size,
				     b->physical_block_size);

	t->io_min = max(t->io_min, b->io_min);
	t->no_cluster |= b->no_cluster;
	t->discard_zeroes_data &= b->discard_zeroes_data;

	/* Bottom device offset aligned? */
	if (offset &&
	    (offset & (b->physical_block_size - 1)) != b->alignment_offset) {
		t->misaligned = 1;
		ret = -1;
	}

<<<<<<< HEAD
=======
	/*
	 * Temporarily disable discard granularity. It's currently buggy
	 * since we default to 0 for discard_granularity, hence this
	 * "failure" will always trigger for non-zero offsets.
	 */
#if 0
>>>>>>> 2fbe74b9
	if (offset &&
	    (offset & (b->discard_granularity - 1)) != b->discard_alignment) {
		t->discard_misaligned = 1;
		ret = -1;
	}
#endif

	/* If top has no alignment offset, inherit from bottom */
	if (!t->alignment_offset)
		t->alignment_offset =
			b->alignment_offset & (b->physical_block_size - 1);

	if (!t->discard_alignment)
		t->discard_alignment =
			b->discard_alignment & (b->discard_granularity - 1);

	/* Top device aligned on logical block boundary? */
	if (t->alignment_offset & (t->logical_block_size - 1)) {
		t->misaligned = 1;
		ret = -1;
	}

	/* Find lcm() of optimal I/O size and granularity */
	t->io_opt = lcm(t->io_opt, b->io_opt);
	t->discard_granularity = lcm(t->discard_granularity,
				     b->discard_granularity);

	/* Verify that optimal I/O size is a multiple of io_min */
	if (t->io_min && t->io_opt % t->io_min)
		ret = -1;

	return ret;
}
EXPORT_SYMBOL(blk_stack_limits);

/**
 * disk_stack_limits - adjust queue limits for stacked drivers
 * @disk:  MD/DM gendisk (top)
 * @bdev:  the underlying block device (bottom)
 * @offset:  offset to beginning of data within component device
 *
 * Description:
 *    Merges the limits for two queues.  Returns 0 if alignment
 *    didn't change.  Returns -1 if adding the bottom device caused
 *    misalignment.
 */
void disk_stack_limits(struct gendisk *disk, struct block_device *bdev,
		       sector_t offset)
{
	struct request_queue *t = disk->queue;
	struct request_queue *b = bdev_get_queue(bdev);

	offset += get_start_sect(bdev) << 9;

	if (blk_stack_limits(&t->limits, &b->limits, offset) < 0) {
		char top[BDEVNAME_SIZE], bottom[BDEVNAME_SIZE];

		disk_name(disk, 0, top);
		bdevname(bdev, bottom);

		printk(KERN_NOTICE "%s: Warning: Device %s is misaligned\n",
		       top, bottom);
	}

	if (!t->queue_lock)
		WARN_ON_ONCE(1);
	else if (!test_bit(QUEUE_FLAG_CLUSTER, &b->queue_flags)) {
		unsigned long flags;

		spin_lock_irqsave(t->queue_lock, flags);
		if (!test_bit(QUEUE_FLAG_CLUSTER, &b->queue_flags))
			queue_flag_clear(QUEUE_FLAG_CLUSTER, t);
		spin_unlock_irqrestore(t->queue_lock, flags);
	}
}
EXPORT_SYMBOL(disk_stack_limits);

/**
 * blk_queue_dma_pad - set pad mask
 * @q:     the request queue for the device
 * @mask:  pad mask
 *
 * Set dma pad mask.
 *
 * Appending pad buffer to a request modifies the last entry of a
 * scatter list such that it includes the pad buffer.
 **/
void blk_queue_dma_pad(struct request_queue *q, unsigned int mask)
{
	q->dma_pad_mask = mask;
}
EXPORT_SYMBOL(blk_queue_dma_pad);

/**
 * blk_queue_update_dma_pad - update pad mask
 * @q:     the request queue for the device
 * @mask:  pad mask
 *
 * Update dma pad mask.
 *
 * Appending pad buffer to a request modifies the last entry of a
 * scatter list such that it includes the pad buffer.
 **/
void blk_queue_update_dma_pad(struct request_queue *q, unsigned int mask)
{
	if (mask > q->dma_pad_mask)
		q->dma_pad_mask = mask;
}
EXPORT_SYMBOL(blk_queue_update_dma_pad);

/**
 * blk_queue_dma_drain - Set up a drain buffer for excess dma.
 * @q:  the request queue for the device
 * @dma_drain_needed: fn which returns non-zero if drain is necessary
 * @buf:	physically contiguous buffer
 * @size:	size of the buffer in bytes
 *
 * Some devices have excess DMA problems and can't simply discard (or
 * zero fill) the unwanted piece of the transfer.  They have to have a
 * real area of memory to transfer it into.  The use case for this is
 * ATAPI devices in DMA mode.  If the packet command causes a transfer
 * bigger than the transfer size some HBAs will lock up if there
 * aren't DMA elements to contain the excess transfer.  What this API
 * does is adjust the queue so that the buf is always appended
 * silently to the scatterlist.
 *
 * Note: This routine adjusts max_hw_segments to make room for
 * appending the drain buffer.  If you call
 * blk_queue_max_hw_segments() or blk_queue_max_phys_segments() after
 * calling this routine, you must set the limit to one fewer than your
 * device can support otherwise there won't be room for the drain
 * buffer.
 */
int blk_queue_dma_drain(struct request_queue *q,
			       dma_drain_needed_fn *dma_drain_needed,
			       void *buf, unsigned int size)
{
	if (queue_max_hw_segments(q) < 2 || queue_max_phys_segments(q) < 2)
		return -EINVAL;
	/* make room for appending the drain */
	blk_queue_max_hw_segments(q, queue_max_hw_segments(q) - 1);
	blk_queue_max_phys_segments(q, queue_max_phys_segments(q) - 1);
	q->dma_drain_needed = dma_drain_needed;
	q->dma_drain_buffer = buf;
	q->dma_drain_size = size;

	return 0;
}
EXPORT_SYMBOL_GPL(blk_queue_dma_drain);

/**
 * blk_queue_segment_boundary - set boundary rules for segment merging
 * @q:  the request queue for the device
 * @mask:  the memory boundary mask
 **/
void blk_queue_segment_boundary(struct request_queue *q, unsigned long mask)
{
	if (mask < PAGE_CACHE_SIZE - 1) {
		mask = PAGE_CACHE_SIZE - 1;
		printk(KERN_INFO "%s: set to minimum %lx\n",
		       __func__, mask);
	}

	q->limits.seg_boundary_mask = mask;
}
EXPORT_SYMBOL(blk_queue_segment_boundary);

/**
 * blk_queue_dma_alignment - set dma length and memory alignment
 * @q:     the request queue for the device
 * @mask:  alignment mask
 *
 * description:
 *    set required memory and length alignment for direct dma transactions.
 *    this is used when building direct io requests for the queue.
 *
 **/
void blk_queue_dma_alignment(struct request_queue *q, int mask)
{
	q->dma_alignment = mask;
}
EXPORT_SYMBOL(blk_queue_dma_alignment);

/**
 * blk_queue_update_dma_alignment - update dma length and memory alignment
 * @q:     the request queue for the device
 * @mask:  alignment mask
 *
 * description:
 *    update required memory and length alignment for direct dma transactions.
 *    If the requested alignment is larger than the current alignment, then
 *    the current queue alignment is updated to the new value, otherwise it
 *    is left alone.  The design of this is to allow multiple objects
 *    (driver, device, transport etc) to set their respective
 *    alignments without having them interfere.
 *
 **/
void blk_queue_update_dma_alignment(struct request_queue *q, int mask)
{
	BUG_ON(mask > PAGE_SIZE);

	if (mask > q->dma_alignment)
		q->dma_alignment = mask;
}
EXPORT_SYMBOL(blk_queue_update_dma_alignment);

static int __init blk_settings_init(void)
{
	blk_max_low_pfn = max_low_pfn - 1;
	blk_max_pfn = max_pfn - 1;
	return 0;
}
subsys_initcall(blk_settings_init);<|MERGE_RESOLUTION|>--- conflicted
+++ resolved
@@ -554,15 +554,12 @@
 		ret = -1;
 	}
 
-<<<<<<< HEAD
-=======
 	/*
 	 * Temporarily disable discard granularity. It's currently buggy
 	 * since we default to 0 for discard_granularity, hence this
 	 * "failure" will always trigger for non-zero offsets.
 	 */
 #if 0
->>>>>>> 2fbe74b9
 	if (offset &&
 	    (offset & (b->discard_granularity - 1)) != b->discard_alignment) {
 		t->discard_misaligned = 1;
