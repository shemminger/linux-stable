/*
 * SH7763 Setup
 *
 *  Copyright (C) 2006  Paul Mundt
 *  Copyright (C) 2007  Yoshihiro Shimoda
 *  Copyright (C) 2008, 2009  Nobuhiro Iwamatsu
 *
 * This file is subject to the terms and conditions of the GNU General Public
 * License.  See the file "COPYING" in the main directory of this archive
 * for more details.
 */
#include <linux/platform_device.h>
#include <linux/init.h>
#include <linux/serial.h>
#include <linux/sh_timer.h>
#include <linux/sh_intc.h>
#include <linux/io.h>
#include <linux/serial_sci.h>

static struct plat_sci_port scif0_platform_data = {
	.mapbase	= 0xffe00000,
	.flags		= UPF_BOOT_AUTOCONF,
	.scscr		= SCSCR_RE | SCSCR_TE | SCSCR_REIE,
	.scbrr_algo_id	= SCBRR_ALGO_2,
	.type		= PORT_SCIF,
	.irqs		= SCIx_IRQ_MUXED(evt2irq(0x700)),
	.regtype	= SCIx_SH4_SCIF_FIFODATA_REGTYPE,
};

static struct platform_device scif0_device = {
	.name		= "sh-sci",
	.id		= 0,
	.dev		= {
		.platform_data	= &scif0_platform_data,
	},
};

static struct plat_sci_port scif1_platform_data = {
	.mapbase	= 0xffe08000,
	.flags		= UPF_BOOT_AUTOCONF,
	.scscr		= SCSCR_RE | SCSCR_TE | SCSCR_REIE,
	.scbrr_algo_id	= SCBRR_ALGO_2,
	.type		= PORT_SCIF,
<<<<<<< HEAD
	.irqs		= SCIx_IRQ_MUXED(evt2irq(0xB80)),
=======
	.irqs		= SCIx_IRQ_MUXED(evt2irq(0xb80)),
>>>>>>> 58796ce6
	.regtype	= SCIx_SH4_SCIF_FIFODATA_REGTYPE,
};

static struct platform_device scif1_device = {
	.name		= "sh-sci",
	.id		= 1,
	.dev		= {
		.platform_data	= &scif1_platform_data,
	},
};

static struct plat_sci_port scif2_platform_data = {
	.mapbase	= 0xffe10000,
	.flags		= UPF_BOOT_AUTOCONF,
	.scscr		= SCSCR_RE | SCSCR_TE | SCSCR_REIE,
	.scbrr_algo_id	= SCBRR_ALGO_2,
	.type		= PORT_SCIF,
<<<<<<< HEAD
	.irqs		= SCIx_IRQ_MUXED(evt2irq(0xF00)),
=======
	.irqs		= SCIx_IRQ_MUXED(evt2irq(0xf00)),
>>>>>>> 58796ce6
	.regtype	= SCIx_SH4_SCIF_FIFODATA_REGTYPE,
};

static struct platform_device scif2_device = {
	.name		= "sh-sci",
	.id		= 2,
	.dev		= {
		.platform_data	= &scif2_platform_data,
	},
};

static struct resource rtc_resources[] = {
	[0] = {
		.start	= 0xffe80000,
		.end	= 0xffe80000 + 0x58 - 1,
		.flags	= IORESOURCE_IO,
	},
	[1] = {
		/* Shared Period/Carry/Alarm IRQ */
		.start  = evt2irq(0x480),
		.flags	= IORESOURCE_IRQ,
	},
};

static struct platform_device rtc_device = {
	.name		= "sh-rtc",
	.id		= -1,
	.num_resources	= ARRAY_SIZE(rtc_resources),
	.resource	= rtc_resources,
};

static struct resource usb_ohci_resources[] = {
	[0] = {
		.start	= 0xffec8000,
		.end	= 0xffec80ff,
		.flags	= IORESOURCE_MEM,
	},
	[1] = {
		.start	= evt2irq(0xc60),
		.end	= evt2irq(0xc60),
		.flags	= IORESOURCE_IRQ,
	},
};

static u64 usb_ohci_dma_mask = 0xffffffffUL;

static struct platform_device usb_ohci_device = {
	.name		= "sh_ohci",
	.id		= -1,
	.dev = {
		.dma_mask		= &usb_ohci_dma_mask,
		.coherent_dma_mask	= 0xffffffff,
	},
	.num_resources	= ARRAY_SIZE(usb_ohci_resources),
	.resource	= usb_ohci_resources,
};

static struct resource usbf_resources[] = {
	[0] = {
		.start	= 0xffec0000,
		.end	= 0xffec00ff,
		.flags	= IORESOURCE_MEM,
	},
	[1] = {
		.start	= evt2irq(0xc80),
		.end	= evt2irq(0xc80),
		.flags	= IORESOURCE_IRQ,
	},
};

static struct platform_device usbf_device = {
	.name		= "sh_udc",
	.id		= -1,
	.dev = {
		.dma_mask		= NULL,
		.coherent_dma_mask	= 0xffffffff,
	},
	.num_resources	= ARRAY_SIZE(usbf_resources),
	.resource	= usbf_resources,
};

static struct sh_timer_config tmu0_platform_data = {
	.channel_offset = 0x04,
	.timer_bit = 0,
	.clockevent_rating = 200,
};

static struct resource tmu0_resources[] = {
	[0] = {
		.start	= 0xffd80008,
		.end	= 0xffd80013,
		.flags	= IORESOURCE_MEM,
	},
	[1] = {
		.start	= evt2irq(0x580),
		.flags	= IORESOURCE_IRQ,
	},
};

static struct platform_device tmu0_device = {
	.name		= "sh_tmu",
	.id		= 0,
	.dev = {
		.platform_data	= &tmu0_platform_data,
	},
	.resource	= tmu0_resources,
	.num_resources	= ARRAY_SIZE(tmu0_resources),
};

static struct sh_timer_config tmu1_platform_data = {
	.channel_offset = 0x10,
	.timer_bit = 1,
	.clocksource_rating = 200,
};

static struct resource tmu1_resources[] = {
	[0] = {
		.start	= 0xffd80014,
		.end	= 0xffd8001f,
		.flags	= IORESOURCE_MEM,
	},
	[1] = {
		.start	= evt2irq(0x5a0),
		.flags	= IORESOURCE_IRQ,
	},
};

static struct platform_device tmu1_device = {
	.name		= "sh_tmu",
	.id		= 1,
	.dev = {
		.platform_data	= &tmu1_platform_data,
	},
	.resource	= tmu1_resources,
	.num_resources	= ARRAY_SIZE(tmu1_resources),
};

static struct sh_timer_config tmu2_platform_data = {
	.channel_offset = 0x1c,
	.timer_bit = 2,
};

static struct resource tmu2_resources[] = {
	[0] = {
		.start	= 0xffd80020,
		.end	= 0xffd8002f,
		.flags	= IORESOURCE_MEM,
	},
	[1] = {
		.start	= evt2irq(0x5c0),
		.flags	= IORESOURCE_IRQ,
	},
};

static struct platform_device tmu2_device = {
	.name		= "sh_tmu",
	.id		= 2,
	.dev = {
		.platform_data	= &tmu2_platform_data,
	},
	.resource	= tmu2_resources,
	.num_resources	= ARRAY_SIZE(tmu2_resources),
};

static struct sh_timer_config tmu3_platform_data = {
	.channel_offset = 0x04,
	.timer_bit = 0,
};

static struct resource tmu3_resources[] = {
	[0] = {
		.start	= 0xffd88008,
		.end	= 0xffd88013,
		.flags	= IORESOURCE_MEM,
	},
	[1] = {
		.start	= evt2irq(0xe00),
		.flags	= IORESOURCE_IRQ,
	},
};

static struct platform_device tmu3_device = {
	.name		= "sh_tmu",
	.id		= 3,
	.dev = {
		.platform_data	= &tmu3_platform_data,
	},
	.resource	= tmu3_resources,
	.num_resources	= ARRAY_SIZE(tmu3_resources),
};

static struct sh_timer_config tmu4_platform_data = {
	.channel_offset = 0x10,
	.timer_bit = 1,
};

static struct resource tmu4_resources[] = {
	[0] = {
		.start	= 0xffd88014,
		.end	= 0xffd8801f,
		.flags	= IORESOURCE_MEM,
	},
	[1] = {
		.start	= evt2irq(0xe20),
		.flags	= IORESOURCE_IRQ,
	},
};

static struct platform_device tmu4_device = {
	.name		= "sh_tmu",
	.id		= 4,
	.dev = {
		.platform_data	= &tmu4_platform_data,
	},
	.resource	= tmu4_resources,
	.num_resources	= ARRAY_SIZE(tmu4_resources),
};

static struct sh_timer_config tmu5_platform_data = {
	.channel_offset = 0x1c,
	.timer_bit = 2,
};

static struct resource tmu5_resources[] = {
	[0] = {
		.start	= 0xffd88020,
		.end	= 0xffd8802b,
		.flags	= IORESOURCE_MEM,
	},
	[1] = {
		.start	= evt2irq(0xe40),
		.flags	= IORESOURCE_IRQ,
	},
};

static struct platform_device tmu5_device = {
	.name		= "sh_tmu",
	.id		= 5,
	.dev = {
		.platform_data	= &tmu5_platform_data,
	},
	.resource	= tmu5_resources,
	.num_resources	= ARRAY_SIZE(tmu5_resources),
};

static struct platform_device *sh7763_devices[] __initdata = {
	&scif0_device,
	&scif1_device,
	&scif2_device,
	&tmu0_device,
	&tmu1_device,
	&tmu2_device,
	&tmu3_device,
	&tmu4_device,
	&tmu5_device,
	&rtc_device,
	&usb_ohci_device,
	&usbf_device,
};

static int __init sh7763_devices_setup(void)
{
	return platform_add_devices(sh7763_devices,
				    ARRAY_SIZE(sh7763_devices));
}
arch_initcall(sh7763_devices_setup);

static struct platform_device *sh7763_early_devices[] __initdata = {
	&scif0_device,
	&scif1_device,
	&scif2_device,
	&tmu0_device,
	&tmu1_device,
	&tmu2_device,
	&tmu3_device,
	&tmu4_device,
	&tmu5_device,
};

void __init plat_early_device_setup(void)
{
	early_platform_add_devices(sh7763_early_devices,
				   ARRAY_SIZE(sh7763_early_devices));
}

enum {
	UNUSED = 0,

	/* interrupt sources */

	IRL_LLLL, IRL_LLLH, IRL_LLHL, IRL_LLHH,
	IRL_LHLL, IRL_LHLH, IRL_LHHL, IRL_LHHH,
	IRL_HLLL, IRL_HLLH, IRL_HLHL, IRL_HLHH,
	IRL_HHLL, IRL_HHLH, IRL_HHHL,

	IRQ0, IRQ1, IRQ2, IRQ3, IRQ4, IRQ5, IRQ6, IRQ7,
	RTC, WDT, TMU0, TMU1, TMU2, TMU2_TICPI,
	HUDI, LCDC, DMAC, SCIF0, IIC0, IIC1, CMT, GETHER, HAC,
	PCISERR, PCIINTA, PCIINTB, PCIINTC, PCIINTD, PCIC5,
	STIF0, STIF1, SCIF1, SIOF0, SIOF1, SIOF2,
	USBH, USBF, TPU, PCC, MMCIF, SIM,
	TMU3, TMU4, TMU5, ADC, SSI0, SSI1, SSI2, SSI3,
	SCIF2, GPIO,

	/* interrupt groups */

	TMU012, TMU345,
};

static struct intc_vect vectors[] __initdata = {
	INTC_VECT(RTC, 0x480), INTC_VECT(RTC, 0x4a0),
	INTC_VECT(RTC, 0x4c0),
	INTC_VECT(WDT, 0x560), INTC_VECT(TMU0, 0x580),
	INTC_VECT(TMU1, 0x5a0), INTC_VECT(TMU2, 0x5c0),
	INTC_VECT(TMU2_TICPI, 0x5e0), INTC_VECT(HUDI, 0x600),
	INTC_VECT(LCDC, 0x620),
	INTC_VECT(DMAC, 0x640), INTC_VECT(DMAC, 0x660),
	INTC_VECT(DMAC, 0x680), INTC_VECT(DMAC, 0x6a0),
	INTC_VECT(DMAC, 0x6c0),
	INTC_VECT(SCIF0, 0x700), INTC_VECT(SCIF0, 0x720),
	INTC_VECT(SCIF0, 0x740), INTC_VECT(SCIF0, 0x760),
	INTC_VECT(DMAC, 0x780), INTC_VECT(DMAC, 0x7a0),
	INTC_VECT(IIC0, 0x8A0), INTC_VECT(IIC1, 0x8C0),
	INTC_VECT(CMT, 0x900), INTC_VECT(GETHER, 0x920),
	INTC_VECT(GETHER, 0x940), INTC_VECT(GETHER, 0x960),
	INTC_VECT(HAC, 0x980),
	INTC_VECT(PCISERR, 0xa00), INTC_VECT(PCIINTA, 0xa20),
	INTC_VECT(PCIINTB, 0xa40), INTC_VECT(PCIINTC, 0xa60),
	INTC_VECT(PCIINTD, 0xa80), INTC_VECT(PCIC5, 0xaa0),
	INTC_VECT(PCIC5, 0xac0), INTC_VECT(PCIC5, 0xae0),
	INTC_VECT(PCIC5, 0xb00), INTC_VECT(PCIC5, 0xb20),
	INTC_VECT(STIF0, 0xb40), INTC_VECT(STIF1, 0xb60),
	INTC_VECT(SCIF1, 0xb80), INTC_VECT(SCIF1, 0xba0),
	INTC_VECT(SCIF1, 0xbc0), INTC_VECT(SCIF1, 0xbe0),
	INTC_VECT(SIOF0, 0xc00), INTC_VECT(SIOF1, 0xc20),
	INTC_VECT(USBH, 0xc60), INTC_VECT(USBF, 0xc80),
	INTC_VECT(USBF, 0xca0),
	INTC_VECT(TPU, 0xcc0), INTC_VECT(PCC, 0xce0),
	INTC_VECT(MMCIF, 0xd00), INTC_VECT(MMCIF, 0xd20),
	INTC_VECT(MMCIF, 0xd40), INTC_VECT(MMCIF, 0xd60),
	INTC_VECT(SIM, 0xd80), INTC_VECT(SIM, 0xda0),
	INTC_VECT(SIM, 0xdc0), INTC_VECT(SIM, 0xde0),
	INTC_VECT(TMU3, 0xe00), INTC_VECT(TMU4, 0xe20),
	INTC_VECT(TMU5, 0xe40), INTC_VECT(ADC, 0xe60),
	INTC_VECT(SSI0, 0xe80), INTC_VECT(SSI1, 0xea0),
	INTC_VECT(SSI2, 0xec0), INTC_VECT(SSI3, 0xee0),
	INTC_VECT(SCIF2, 0xf00), INTC_VECT(SCIF2, 0xf20),
	INTC_VECT(SCIF2, 0xf40), INTC_VECT(SCIF2, 0xf60),
	INTC_VECT(GPIO, 0xf80), INTC_VECT(GPIO, 0xfa0),
	INTC_VECT(GPIO, 0xfc0), INTC_VECT(GPIO, 0xfe0),
};

static struct intc_group groups[] __initdata = {
	INTC_GROUP(TMU012, TMU0, TMU1, TMU2, TMU2_TICPI),
	INTC_GROUP(TMU345, TMU3, TMU4, TMU5),
};

static struct intc_mask_reg mask_registers[] __initdata = {
	{ 0xffd40038, 0xffd4003c, 32, /* INT2MSKR / INT2MSKCR */
	  { 0, 0, 0, 0, 0, 0, GPIO, 0,
	    SSI0, MMCIF, 0, SIOF0, PCIC5, PCIINTD, PCIINTC, PCIINTB,
	    PCIINTA, PCISERR, HAC, CMT, 0, 0, 0, DMAC,
	    HUDI, 0, WDT, SCIF1, SCIF0, RTC, TMU345, TMU012 } },
	{ 0xffd400d0, 0xffd400d4, 32, /* INT2MSKR1 / INT2MSKCR1 */
	  { 0, 0, 0, 0, 0, 0, SCIF2, USBF,
	    0, 0, STIF1, STIF0, 0, 0, USBH, GETHER,
	    PCC, 0, 0, ADC, TPU, SIM, SIOF2, SIOF1,
	    LCDC, 0, IIC1, IIC0, SSI3, SSI2, SSI1, 0 } },
};

static struct intc_prio_reg prio_registers[] __initdata = {
	{ 0xffd40000, 0, 32, 8, /* INT2PRI0 */ { TMU0, TMU1,
						 TMU2, TMU2_TICPI } },
	{ 0xffd40004, 0, 32, 8, /* INT2PRI1 */ { TMU3, TMU4, TMU5, RTC } },
	{ 0xffd40008, 0, 32, 8, /* INT2PRI2 */ { SCIF0, SCIF1, WDT } },
	{ 0xffd4000c, 0, 32, 8, /* INT2PRI3 */ { HUDI, DMAC, ADC } },
	{ 0xffd40010, 0, 32, 8, /* INT2PRI4 */ { CMT, HAC,
						 PCISERR, PCIINTA } },
	{ 0xffd40014, 0, 32, 8, /* INT2PRI5 */ { PCIINTB, PCIINTC,
						 PCIINTD, PCIC5 } },
	{ 0xffd40018, 0, 32, 8, /* INT2PRI6 */ { SIOF0, USBF, MMCIF, SSI0 } },
	{ 0xffd4001c, 0, 32, 8, /* INT2PRI7 */ { SCIF2, GPIO } },
	{ 0xffd400a0, 0, 32, 8, /* INT2PRI8 */ { SSI3, SSI2, SSI1, 0 } },
	{ 0xffd400a4, 0, 32, 8, /* INT2PRI9 */ { LCDC, 0, IIC1, IIC0 } },
	{ 0xffd400a8, 0, 32, 8, /* INT2PRI10 */ { TPU, SIM, SIOF2, SIOF1 } },
	{ 0xffd400ac, 0, 32, 8, /* INT2PRI11 */ { PCC } },
	{ 0xffd400b0, 0, 32, 8, /* INT2PRI12 */ { 0, 0, USBH, GETHER } },
	{ 0xffd400b4, 0, 32, 8, /* INT2PRI13 */ { 0, 0, STIF1, STIF0 } },
};

static DECLARE_INTC_DESC(intc_desc, "sh7763", vectors, groups,
			 mask_registers, prio_registers, NULL);

/* Support for external interrupt pins in IRQ mode */
static struct intc_vect irq_vectors[] __initdata = {
	INTC_VECT(IRQ0, 0x240), INTC_VECT(IRQ1, 0x280),
	INTC_VECT(IRQ2, 0x2c0), INTC_VECT(IRQ3, 0x300),
	INTC_VECT(IRQ4, 0x340), INTC_VECT(IRQ5, 0x380),
	INTC_VECT(IRQ6, 0x3c0), INTC_VECT(IRQ7, 0x200),
};

static struct intc_mask_reg irq_mask_registers[] __initdata = {
	{ 0xffd00044, 0xffd00064, 32, /* INTMSK0 / INTMSKCLR0 */
	  { IRQ0, IRQ1, IRQ2, IRQ3, IRQ4, IRQ5, IRQ6, IRQ7 } },
};

static struct intc_prio_reg irq_prio_registers[] __initdata = {
	{ 0xffd00010, 0, 32, 4, /* INTPRI */ { IRQ0, IRQ1, IRQ2, IRQ3,
					       IRQ4, IRQ5, IRQ6, IRQ7 } },
};

static struct intc_sense_reg irq_sense_registers[] __initdata = {
	{ 0xffd0001c, 32, 2, /* ICR1 */   { IRQ0, IRQ1, IRQ2, IRQ3,
					    IRQ4, IRQ5, IRQ6, IRQ7 } },
};

static struct intc_mask_reg irq_ack_registers[] __initdata = {
	{ 0xffd00024, 0, 32, /* INTREQ */
	  { IRQ0, IRQ1, IRQ2, IRQ3, IRQ4, IRQ5, IRQ6, IRQ7 } },
};

static DECLARE_INTC_DESC_ACK(intc_irq_desc, "sh7763-irq", irq_vectors,
			     NULL, irq_mask_registers, irq_prio_registers,
			     irq_sense_registers, irq_ack_registers);


/* External interrupt pins in IRL mode */
static struct intc_vect irl_vectors[] __initdata = {
	INTC_VECT(IRL_LLLL, 0x200), INTC_VECT(IRL_LLLH, 0x220),
	INTC_VECT(IRL_LLHL, 0x240), INTC_VECT(IRL_LLHH, 0x260),
	INTC_VECT(IRL_LHLL, 0x280), INTC_VECT(IRL_LHLH, 0x2a0),
	INTC_VECT(IRL_LHHL, 0x2c0), INTC_VECT(IRL_LHHH, 0x2e0),
	INTC_VECT(IRL_HLLL, 0x300), INTC_VECT(IRL_HLLH, 0x320),
	INTC_VECT(IRL_HLHL, 0x340), INTC_VECT(IRL_HLHH, 0x360),
	INTC_VECT(IRL_HHLL, 0x380), INTC_VECT(IRL_HHLH, 0x3a0),
	INTC_VECT(IRL_HHHL, 0x3c0),
};

static struct intc_mask_reg irl3210_mask_registers[] __initdata = {
	{ 0xffd40080, 0xffd40084, 32, /* INTMSK2 / INTMSKCLR2 */
	  { IRL_LLLL, IRL_LLLH, IRL_LLHL, IRL_LLHH,
	    IRL_LHLL, IRL_LHLH, IRL_LHHL, IRL_LHHH,
	    IRL_HLLL, IRL_HLLH, IRL_HLHL, IRL_HLHH,
	    IRL_HHLL, IRL_HHLH, IRL_HHHL, } },
};

static struct intc_mask_reg irl7654_mask_registers[] __initdata = {
	{ 0xffd40080, 0xffd40084, 32, /* INTMSK2 / INTMSKCLR2 */
	  { 0, 0, 0, 0, 0, 0, 0, 0, 0, 0, 0, 0, 0, 0, 0, 0,
	    IRL_LLLL, IRL_LLLH, IRL_LLHL, IRL_LLHH,
	    IRL_LHLL, IRL_LHLH, IRL_LHHL, IRL_LHHH,
	    IRL_HLLL, IRL_HLLH, IRL_HLHL, IRL_HLHH,
	    IRL_HHLL, IRL_HHLH, IRL_HHHL, } },
};

static DECLARE_INTC_DESC(intc_irl7654_desc, "sh7763-irl7654", irl_vectors,
			NULL, irl7654_mask_registers, NULL, NULL);

static DECLARE_INTC_DESC(intc_irl3210_desc, "sh7763-irl3210", irl_vectors,
			NULL, irl3210_mask_registers, NULL, NULL);

#define INTC_ICR0	0xffd00000
#define INTC_INTMSK0	0xffd00044
#define INTC_INTMSK1	0xffd00048
#define INTC_INTMSK2	0xffd40080
#define INTC_INTMSKCLR1	0xffd00068
#define INTC_INTMSKCLR2	0xffd40084

void __init plat_irq_setup(void)
{
	/* disable IRQ7-0 */
	__raw_writel(0xff000000, INTC_INTMSK0);

	/* disable IRL3-0 + IRL7-4 */
	__raw_writel(0xc0000000, INTC_INTMSK1);
	__raw_writel(0xfffefffe, INTC_INTMSK2);

	register_intc_controller(&intc_desc);
}

void __init plat_irq_setup_pins(int mode)
{
	switch (mode) {
	case IRQ_MODE_IRQ:
		/* select IRQ mode for IRL3-0 + IRL7-4 */
		__raw_writel(__raw_readl(INTC_ICR0) | 0x00c00000, INTC_ICR0);
		register_intc_controller(&intc_irq_desc);
		break;
	case IRQ_MODE_IRL7654:
		/* enable IRL7-4 but don't provide any masking */
		__raw_writel(0x40000000, INTC_INTMSKCLR1);
		__raw_writel(0x0000fffe, INTC_INTMSKCLR2);
		break;
	case IRQ_MODE_IRL3210:
		/* enable IRL0-3 but don't provide any masking */
		__raw_writel(0x80000000, INTC_INTMSKCLR1);
		__raw_writel(0xfffe0000, INTC_INTMSKCLR2);
		break;
	case IRQ_MODE_IRL7654_MASK:
		/* enable IRL7-4 and mask using cpu intc controller */
		__raw_writel(0x40000000, INTC_INTMSKCLR1);
		register_intc_controller(&intc_irl7654_desc);
		break;
	case IRQ_MODE_IRL3210_MASK:
		/* enable IRL0-3 and mask using cpu intc controller */
		__raw_writel(0x80000000, INTC_INTMSKCLR1);
		register_intc_controller(&intc_irl3210_desc);
		break;
	default:
		BUG();
	}
}<|MERGE_RESOLUTION|>--- conflicted
+++ resolved
@@ -41,11 +41,7 @@
 	.scscr		= SCSCR_RE | SCSCR_TE | SCSCR_REIE,
 	.scbrr_algo_id	= SCBRR_ALGO_2,
 	.type		= PORT_SCIF,
-<<<<<<< HEAD
-	.irqs		= SCIx_IRQ_MUXED(evt2irq(0xB80)),
-=======
 	.irqs		= SCIx_IRQ_MUXED(evt2irq(0xb80)),
->>>>>>> 58796ce6
 	.regtype	= SCIx_SH4_SCIF_FIFODATA_REGTYPE,
 };
 
@@ -63,11 +59,7 @@
 	.scscr		= SCSCR_RE | SCSCR_TE | SCSCR_REIE,
 	.scbrr_algo_id	= SCBRR_ALGO_2,
 	.type		= PORT_SCIF,
-<<<<<<< HEAD
-	.irqs		= SCIx_IRQ_MUXED(evt2irq(0xF00)),
-=======
 	.irqs		= SCIx_IRQ_MUXED(evt2irq(0xf00)),
->>>>>>> 58796ce6
 	.regtype	= SCIx_SH4_SCIF_FIFODATA_REGTYPE,
 };
 
