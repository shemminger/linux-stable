--- conflicted
+++ resolved
@@ -57,10 +57,6 @@
 
 static void uic_unmask_irq(struct irq_data *d)
 {
-<<<<<<< HEAD
-	struct irq_desc *desc = irq_to_desc(d->irq);
-=======
->>>>>>> 00b317a4
 	struct uic *uic = irq_data_get_irq_chip_data(d);
 	unsigned int src = uic_irq_to_hw(d->irq);
 	unsigned long flags;
@@ -104,10 +100,6 @@
 
 static void uic_mask_ack_irq(struct irq_data *d)
 {
-<<<<<<< HEAD
-	struct irq_desc *desc = irq_to_desc(d->irq);
-=======
->>>>>>> 00b317a4
 	struct uic *uic = irq_data_get_irq_chip_data(d);
 	unsigned int src = uic_irq_to_hw(d->irq);
 	unsigned long flags;
@@ -135,10 +127,6 @@
 {
 	struct uic *uic = irq_data_get_irq_chip_data(d);
 	unsigned int src = uic_irq_to_hw(d->irq);
-<<<<<<< HEAD
-	struct irq_desc *desc = irq_to_desc(d->irq);
-=======
->>>>>>> 00b317a4
 	unsigned long flags;
 	int trigger, polarity;
 	u32 tr, pr, mask;
@@ -224,30 +212,18 @@
 
 void uic_irq_cascade(unsigned int virq, struct irq_desc *desc)
 {
-<<<<<<< HEAD
-	struct irq_chip *chip = get_irq_desc_chip(desc);
-	struct uic *uic = get_irq_data(virq);
-=======
 	struct irq_chip *chip = irq_desc_get_chip(desc);
 	struct irq_data *idata = irq_desc_get_irq_data(desc);
 	struct uic *uic = irq_get_handler_data(virq);
->>>>>>> 00b317a4
 	u32 msr;
 	int src;
 	int subvirq;
 
 	raw_spin_lock(&desc->lock);
-<<<<<<< HEAD
-	if (desc->status & IRQ_LEVEL)
-		chip->irq_mask(&desc->irq_data);
-	else
-		chip->irq_mask_ack(&desc->irq_data);
-=======
 	if (irqd_is_level_type(idata))
 		chip->irq_mask(idata);
 	else
 		chip->irq_mask_ack(idata);
->>>>>>> 00b317a4
 	raw_spin_unlock(&desc->lock);
 
 	msr = mfdcr(uic->dcrbase + UIC_MSR);
@@ -261,17 +237,10 @@
 
 uic_irq_ret:
 	raw_spin_lock(&desc->lock);
-<<<<<<< HEAD
-	if (desc->status & IRQ_LEVEL)
-		chip->irq_ack(&desc->irq_data);
-	if (!(desc->status & IRQ_DISABLED) && chip->irq_unmask)
-		chip->irq_unmask(&desc->irq_data);
-=======
 	if (irqd_is_level_type(idata))
 		chip->irq_ack(idata);
 	if (!irqd_irq_disabled(idata) && chip->irq_unmask)
 		chip->irq_unmask(idata);
->>>>>>> 00b317a4
 	raw_spin_unlock(&desc->lock);
 }
 
