
<<<<<<< HEAD
generic-y	+= clkdev.h
generic-y       += cputime.h
generic-y       += delay.h
generic-y       += device.h
generic-y       += div64.h
generic-y       += emergency-restart.h
generic-y	+= exec.h
generic-y       += futex.h
generic-y	+= preempt.h
generic-y       += irq_regs.h
generic-y	+= param.h
generic-y       += local.h
generic-y       += local64.h
generic-y       += percpu.h
generic-y       += scatterlist.h
generic-y       += sections.h
generic-y       += topology.h
generic-y	+= trace_clock.h
generic-y += vga.h
generic-y       += xor.h
generic-y	+= hash.h
=======
generic-y += clkdev.h
generic-y += cputime.h
generic-y += delay.h
generic-y += device.h
generic-y += div64.h
generic-y += emergency-restart.h
generic-y += exec.h
generic-y += futex.h
generic-y += hash.h
generic-y += irq_regs.h
generic-y += local.h
generic-y += local64.h
generic-y += mcs_spinlock.h
generic-y += param.h
generic-y += percpu.h
generic-y += preempt.h
generic-y += scatterlist.h
generic-y += sections.h
generic-y += topology.h
generic-y += trace_clock.h
generic-y += xor.h
>>>>>>> 6f008e72
<|MERGE_RESOLUTION|>--- conflicted
+++ resolved
@@ -1,27 +1,4 @@
 
-<<<<<<< HEAD
-generic-y	+= clkdev.h
-generic-y       += cputime.h
-generic-y       += delay.h
-generic-y       += device.h
-generic-y       += div64.h
-generic-y       += emergency-restart.h
-generic-y	+= exec.h
-generic-y       += futex.h
-generic-y	+= preempt.h
-generic-y       += irq_regs.h
-generic-y	+= param.h
-generic-y       += local.h
-generic-y       += local64.h
-generic-y       += percpu.h
-generic-y       += scatterlist.h
-generic-y       += sections.h
-generic-y       += topology.h
-generic-y	+= trace_clock.h
-generic-y += vga.h
-generic-y       += xor.h
-generic-y	+= hash.h
-=======
 generic-y += clkdev.h
 generic-y += cputime.h
 generic-y += delay.h
@@ -42,5 +19,5 @@
 generic-y += sections.h
 generic-y += topology.h
 generic-y += trace_clock.h
-generic-y += xor.h
->>>>>>> 6f008e72
+generic-y += vga.h
+generic-y += xor.h