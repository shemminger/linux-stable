/*
 * Copyright (C) 2012 - Virtual Open Systems and Columbia University
 * Author: Christoffer Dall <c.dall@virtualopensystems.com>
 *
 * This program is free software; you can redistribute it and/or modify
 * it under the terms of the GNU General Public License, version 2, as
 * published by the Free Software Foundation.
 *
 * This program is distributed in the hope that it will be useful,
 * but WITHOUT ANY WARRANTY; without even the implied warranty of
 * MERCHANTABILITY or FITNESS FOR A PARTICULAR PURPOSE.  See the
 * GNU General Public License for more details.
 *
 * You should have received a copy of the GNU General Public License
 * along with this program; if not, write to the Free Software
 * Foundation, 51 Franklin Street, Fifth Floor, Boston, MA  02110-1301, USA.
 */
#include <linux/compiler.h>
#include <linux/errno.h>
#include <linux/sched.h>
#include <linux/kvm_host.h>
#include <linux/kvm.h>

#include <asm/unified.h>
#include <asm/ptrace.h>
#include <asm/cputype.h>
#include <asm/kvm_arm.h>
#include <asm/kvm_coproc.h>

#include <kvm/arm_arch_timer.h>

/******************************************************************************
 * Cortex-A15 and Cortex-A7 Reset Values
 */

static struct kvm_regs cortexa_regs_reset = {
	.usr_regs.ARM_cpsr = SVC_MODE | PSR_A_BIT | PSR_I_BIT | PSR_F_BIT,
};

static const struct kvm_irq_level cortexa_vtimer_irq = {
	{ .irq = 27 },
	.level = 1,
};


/*******************************************************************************
 * Exported reset function
 */

/**
 * kvm_reset_vcpu - sets core registers and cp15 registers to reset value
 * @vcpu: The VCPU pointer
 *
 * This function finds the right table above and sets the registers on the
 * virtual CPU struct to their architectually defined reset values.
 */
int kvm_reset_vcpu(struct kvm_vcpu *vcpu)
{
	struct kvm_regs *reset_regs;
	const struct kvm_irq_level *cpu_vtimer_irq;

	switch (vcpu->arch.target) {
	case KVM_ARM_TARGET_CORTEX_A7:
	case KVM_ARM_TARGET_CORTEX_A15:
<<<<<<< HEAD
		if (vcpu->vcpu_id > cortexa_max_cpu_idx)
			return -EINVAL;
		reset_regs = &cortexa_regs_reset;
=======
		cpu_reset = &cortexa_regs_reset;
>>>>>>> 79c64880
		vcpu->arch.midr = read_cpuid_id();
		cpu_vtimer_irq = &cortexa_vtimer_irq;
		break;
	default:
		return -ENODEV;
	}

	/* Reset core registers */
	memcpy(&vcpu->arch.regs, reset_regs, sizeof(vcpu->arch.regs));

	/* Reset CP15 registers */
	kvm_reset_coprocs(vcpu);

	/* Reset arch_timer context */
	kvm_timer_vcpu_reset(vcpu, cpu_vtimer_irq);

	return 0;
}<|MERGE_RESOLUTION|>--- conflicted
+++ resolved
@@ -62,13 +62,7 @@
 	switch (vcpu->arch.target) {
 	case KVM_ARM_TARGET_CORTEX_A7:
 	case KVM_ARM_TARGET_CORTEX_A15:
-<<<<<<< HEAD
-		if (vcpu->vcpu_id > cortexa_max_cpu_idx)
-			return -EINVAL;
 		reset_regs = &cortexa_regs_reset;
-=======
-		cpu_reset = &cortexa_regs_reset;
->>>>>>> 79c64880
 		vcpu->arch.midr = read_cpuid_id();
 		cpu_vtimer_irq = &cortexa_vtimer_irq;
 		break;
