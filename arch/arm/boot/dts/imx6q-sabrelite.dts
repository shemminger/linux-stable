--- conflicted
+++ resolved
@@ -46,17 +46,6 @@
 
 			iomuxc@020e0000 {
 				pinctrl-names = "default";
-<<<<<<< HEAD
-				pinctrl-0 = <&pinctrl_gpio_hog>;
-
-				gpios {
-					pinctrl_gpio_hog: gpiohog {
-						fsl,pins = <
-							   144  0x80000000	/* MX6Q_PAD_EIM_D22__GPIO_3_22 */
-							   121  0x80000000	/* MX6Q_PAD_EIM_D19__GPIO_3_19 */
-							   953  0x80000000	/* MX6Q_PAD_GPIO_0__CCM_CLKO */
-							   >;
-=======
 				pinctrl-0 = <&pinctrl_hog>;
 
 				hog {
@@ -71,7 +60,6 @@
 							1270 0x1f0b0	/* MX6Q_PAD_SD3_DAT4__GPIO_7_1 */
 							953  0x80000000	/* MX6Q_PAD_GPIO_0__CCM_CLKO */
 						>;
->>>>>>> 84bae6c3
 					};
 				};
 			};
@@ -80,12 +68,9 @@
 		aips-bus@02100000 { /* AIPS2 */
 			usb@02184000 { /* USB OTG */
 				vbus-supply = <&reg_usb_otg_vbus>;
-<<<<<<< HEAD
-=======
 				pinctrl-names = "default";
 				pinctrl-0 = <&pinctrl_usbotg_1>;
 				disable-over-current;
->>>>>>> 84bae6c3
 				status = "okay";
 			};
 
