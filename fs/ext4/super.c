/*
 *  linux/fs/ext4/super.c
 *
 * Copyright (C) 1992, 1993, 1994, 1995
 * Remy Card (card@masi.ibp.fr)
 * Laboratoire MASI - Institut Blaise Pascal
 * Universite Pierre et Marie Curie (Paris VI)
 *
 *  from
 *
 *  linux/fs/minix/inode.c
 *
 *  Copyright (C) 1991, 1992  Linus Torvalds
 *
 *  Big-endian to little-endian byte-swapping/bitmaps by
 *        David S. Miller (davem@caip.rutgers.edu), 1995
 */

#include <linux/module.h>
#include <linux/string.h>
#include <linux/fs.h>
#include <linux/time.h>
#include <linux/vmalloc.h>
#include <linux/jbd2.h>
#include <linux/slab.h>
#include <linux/init.h>
#include <linux/blkdev.h>
#include <linux/parser.h>
#include <linux/smp_lock.h>
#include <linux/buffer_head.h>
#include <linux/exportfs.h>
#include <linux/vfs.h>
#include <linux/random.h>
#include <linux/mount.h>
#include <linux/namei.h>
#include <linux/quotaops.h>
#include <linux/seq_file.h>
#include <linux/proc_fs.h>
#include <linux/ctype.h>
#include <linux/log2.h>
#include <linux/crc16.h>
#include <asm/uaccess.h>

#include "ext4.h"
#include "ext4_jbd2.h"
#include "xattr.h"
#include "acl.h"
#include "mballoc.h"

#define CREATE_TRACE_POINTS
#include <trace/events/ext4.h>

struct proc_dir_entry *ext4_proc_root;
static struct kset *ext4_kset;

static int ext4_load_journal(struct super_block *, struct ext4_super_block *,
			     unsigned long journal_devnum);
static int ext4_commit_super(struct super_block *sb, int sync);
static void ext4_mark_recovery_complete(struct super_block *sb,
					struct ext4_super_block *es);
static void ext4_clear_journal_err(struct super_block *sb,
				   struct ext4_super_block *es);
static int ext4_sync_fs(struct super_block *sb, int wait);
static const char *ext4_decode_error(struct super_block *sb, int errno,
				     char nbuf[16]);
static int ext4_remount(struct super_block *sb, int *flags, char *data);
static int ext4_statfs(struct dentry *dentry, struct kstatfs *buf);
static int ext4_unfreeze(struct super_block *sb);
static void ext4_write_super(struct super_block *sb);
static int ext4_freeze(struct super_block *sb);
static int ext4_get_sb(struct file_system_type *fs_type, int flags,
		       const char *dev_name, void *data, struct vfsmount *mnt);

#if !defined(CONFIG_EXT3_FS) && !defined(CONFIG_EXT3_FS_MODULE) && defined(CONFIG_EXT4_USE_FOR_EXT23)
static struct file_system_type ext3_fs_type = {
	.owner		= THIS_MODULE,
	.name		= "ext3",
	.get_sb		= ext4_get_sb,
	.kill_sb	= kill_block_super,
	.fs_flags	= FS_REQUIRES_DEV,
};
#define IS_EXT3_SB(sb) ((sb)->s_bdev->bd_holder == &ext3_fs_type)
#else
#define IS_EXT3_SB(sb) (0)
#endif

ext4_fsblk_t ext4_block_bitmap(struct super_block *sb,
			       struct ext4_group_desc *bg)
{
	return le32_to_cpu(bg->bg_block_bitmap_lo) |
		(EXT4_DESC_SIZE(sb) >= EXT4_MIN_DESC_SIZE_64BIT ?
		 (ext4_fsblk_t)le32_to_cpu(bg->bg_block_bitmap_hi) << 32 : 0);
}

ext4_fsblk_t ext4_inode_bitmap(struct super_block *sb,
			       struct ext4_group_desc *bg)
{
	return le32_to_cpu(bg->bg_inode_bitmap_lo) |
		(EXT4_DESC_SIZE(sb) >= EXT4_MIN_DESC_SIZE_64BIT ?
		 (ext4_fsblk_t)le32_to_cpu(bg->bg_inode_bitmap_hi) << 32 : 0);
}

ext4_fsblk_t ext4_inode_table(struct super_block *sb,
			      struct ext4_group_desc *bg)
{
	return le32_to_cpu(bg->bg_inode_table_lo) |
		(EXT4_DESC_SIZE(sb) >= EXT4_MIN_DESC_SIZE_64BIT ?
		 (ext4_fsblk_t)le32_to_cpu(bg->bg_inode_table_hi) << 32 : 0);
}

__u32 ext4_free_blks_count(struct super_block *sb,
			      struct ext4_group_desc *bg)
{
	return le16_to_cpu(bg->bg_free_blocks_count_lo) |
		(EXT4_DESC_SIZE(sb) >= EXT4_MIN_DESC_SIZE_64BIT ?
		 (__u32)le16_to_cpu(bg->bg_free_blocks_count_hi) << 16 : 0);
}

__u32 ext4_free_inodes_count(struct super_block *sb,
			      struct ext4_group_desc *bg)
{
	return le16_to_cpu(bg->bg_free_inodes_count_lo) |
		(EXT4_DESC_SIZE(sb) >= EXT4_MIN_DESC_SIZE_64BIT ?
		 (__u32)le16_to_cpu(bg->bg_free_inodes_count_hi) << 16 : 0);
}

__u32 ext4_used_dirs_count(struct super_block *sb,
			      struct ext4_group_desc *bg)
{
	return le16_to_cpu(bg->bg_used_dirs_count_lo) |
		(EXT4_DESC_SIZE(sb) >= EXT4_MIN_DESC_SIZE_64BIT ?
		 (__u32)le16_to_cpu(bg->bg_used_dirs_count_hi) << 16 : 0);
}

__u32 ext4_itable_unused_count(struct super_block *sb,
			      struct ext4_group_desc *bg)
{
	return le16_to_cpu(bg->bg_itable_unused_lo) |
		(EXT4_DESC_SIZE(sb) >= EXT4_MIN_DESC_SIZE_64BIT ?
		 (__u32)le16_to_cpu(bg->bg_itable_unused_hi) << 16 : 0);
}

void ext4_block_bitmap_set(struct super_block *sb,
			   struct ext4_group_desc *bg, ext4_fsblk_t blk)
{
	bg->bg_block_bitmap_lo = cpu_to_le32((u32)blk);
	if (EXT4_DESC_SIZE(sb) >= EXT4_MIN_DESC_SIZE_64BIT)
		bg->bg_block_bitmap_hi = cpu_to_le32(blk >> 32);
}

void ext4_inode_bitmap_set(struct super_block *sb,
			   struct ext4_group_desc *bg, ext4_fsblk_t blk)
{
	bg->bg_inode_bitmap_lo  = cpu_to_le32((u32)blk);
	if (EXT4_DESC_SIZE(sb) >= EXT4_MIN_DESC_SIZE_64BIT)
		bg->bg_inode_bitmap_hi = cpu_to_le32(blk >> 32);
}

void ext4_inode_table_set(struct super_block *sb,
			  struct ext4_group_desc *bg, ext4_fsblk_t blk)
{
	bg->bg_inode_table_lo = cpu_to_le32((u32)blk);
	if (EXT4_DESC_SIZE(sb) >= EXT4_MIN_DESC_SIZE_64BIT)
		bg->bg_inode_table_hi = cpu_to_le32(blk >> 32);
}

void ext4_free_blks_set(struct super_block *sb,
			  struct ext4_group_desc *bg, __u32 count)
{
	bg->bg_free_blocks_count_lo = cpu_to_le16((__u16)count);
	if (EXT4_DESC_SIZE(sb) >= EXT4_MIN_DESC_SIZE_64BIT)
		bg->bg_free_blocks_count_hi = cpu_to_le16(count >> 16);
}

void ext4_free_inodes_set(struct super_block *sb,
			  struct ext4_group_desc *bg, __u32 count)
{
	bg->bg_free_inodes_count_lo = cpu_to_le16((__u16)count);
	if (EXT4_DESC_SIZE(sb) >= EXT4_MIN_DESC_SIZE_64BIT)
		bg->bg_free_inodes_count_hi = cpu_to_le16(count >> 16);
}

void ext4_used_dirs_set(struct super_block *sb,
			  struct ext4_group_desc *bg, __u32 count)
{
	bg->bg_used_dirs_count_lo = cpu_to_le16((__u16)count);
	if (EXT4_DESC_SIZE(sb) >= EXT4_MIN_DESC_SIZE_64BIT)
		bg->bg_used_dirs_count_hi = cpu_to_le16(count >> 16);
}

void ext4_itable_unused_set(struct super_block *sb,
			  struct ext4_group_desc *bg, __u32 count)
{
	bg->bg_itable_unused_lo = cpu_to_le16((__u16)count);
	if (EXT4_DESC_SIZE(sb) >= EXT4_MIN_DESC_SIZE_64BIT)
		bg->bg_itable_unused_hi = cpu_to_le16(count >> 16);
}


/* Just increment the non-pointer handle value */
static handle_t *ext4_get_nojournal(void)
{
	handle_t *handle = current->journal_info;
	unsigned long ref_cnt = (unsigned long)handle;

	BUG_ON(ref_cnt >= EXT4_NOJOURNAL_MAX_REF_COUNT);

	ref_cnt++;
	handle = (handle_t *)ref_cnt;

	current->journal_info = handle;
	return handle;
}


/* Decrement the non-pointer handle value */
static void ext4_put_nojournal(handle_t *handle)
{
	unsigned long ref_cnt = (unsigned long)handle;

	BUG_ON(ref_cnt == 0);

	ref_cnt--;
	handle = (handle_t *)ref_cnt;

	current->journal_info = handle;
}

/*
 * Wrappers for jbd2_journal_start/end.
 *
 * The only special thing we need to do here is to make sure that all
 * journal_end calls result in the superblock being marked dirty, so
 * that sync() will call the filesystem's write_super callback if
 * appropriate.
 */
handle_t *ext4_journal_start_sb(struct super_block *sb, int nblocks)
{
	journal_t *journal;

	if (sb->s_flags & MS_RDONLY)
		return ERR_PTR(-EROFS);

	vfs_check_frozen(sb, SB_FREEZE_WRITE);
	/* Special case here: if the journal has aborted behind our
	 * backs (eg. EIO in the commit thread), then we still need to
	 * take the FS itself readonly cleanly. */
	journal = EXT4_SB(sb)->s_journal;
	if (journal) {
		if (is_journal_aborted(journal)) {
			ext4_abort(sb, __func__, "Detected aborted journal");
			return ERR_PTR(-EROFS);
		}
		return jbd2_journal_start(journal, nblocks);
	}
	return ext4_get_nojournal();
}

/*
 * The only special thing we need to do here is to make sure that all
 * jbd2_journal_stop calls result in the superblock being marked dirty, so
 * that sync() will call the filesystem's write_super callback if
 * appropriate.
 */
int __ext4_journal_stop(const char *where, handle_t *handle)
{
	struct super_block *sb;
	int err;
	int rc;

	if (!ext4_handle_valid(handle)) {
		ext4_put_nojournal(handle);
		return 0;
	}
	sb = handle->h_transaction->t_journal->j_private;
	err = handle->h_err;
	rc = jbd2_journal_stop(handle);

	if (!err)
		err = rc;
	if (err)
		__ext4_std_error(sb, where, err);
	return err;
}

void ext4_journal_abort_handle(const char *caller, const char *err_fn,
		struct buffer_head *bh, handle_t *handle, int err)
{
	char nbuf[16];
	const char *errstr = ext4_decode_error(NULL, err, nbuf);

	BUG_ON(!ext4_handle_valid(handle));

	if (bh)
		BUFFER_TRACE(bh, "abort");

	if (!handle->h_err)
		handle->h_err = err;

	if (is_handle_aborted(handle))
		return;

	printk(KERN_ERR "%s: aborting transaction: %s in %s\n",
	       caller, errstr, err_fn);

	jbd2_journal_abort_handle(handle);
}

/* Deal with the reporting of failure conditions on a filesystem such as
 * inconsistencies detected or read IO failures.
 *
 * On ext2, we can store the error state of the filesystem in the
 * superblock.  That is not possible on ext4, because we may have other
 * write ordering constraints on the superblock which prevent us from
 * writing it out straight away; and given that the journal is about to
 * be aborted, we can't rely on the current, or future, transactions to
 * write out the superblock safely.
 *
 * We'll just use the jbd2_journal_abort() error code to record an error in
 * the journal instead.  On recovery, the journal will complain about
 * that error until we've noted it down and cleared it.
 */

static void ext4_handle_error(struct super_block *sb)
{
	struct ext4_super_block *es = EXT4_SB(sb)->s_es;

	EXT4_SB(sb)->s_mount_state |= EXT4_ERROR_FS;
	es->s_state |= cpu_to_le16(EXT4_ERROR_FS);

	if (sb->s_flags & MS_RDONLY)
		return;

	if (!test_opt(sb, ERRORS_CONT)) {
		journal_t *journal = EXT4_SB(sb)->s_journal;

		EXT4_SB(sb)->s_mount_flags |= EXT4_MF_FS_ABORTED;
		if (journal)
			jbd2_journal_abort(journal, -EIO);
	}
	if (test_opt(sb, ERRORS_RO)) {
		ext4_msg(sb, KERN_CRIT, "Remounting filesystem read-only");
		sb->s_flags |= MS_RDONLY;
	}
	ext4_commit_super(sb, 1);
	if (test_opt(sb, ERRORS_PANIC))
		panic("EXT4-fs (device %s): panic forced after error\n",
			sb->s_id);
}

void __ext4_error(struct super_block *sb, const char *function,
		const char *fmt, ...)
{
	va_list args;

	va_start(args, fmt);
	printk(KERN_CRIT "EXT4-fs error (device %s): %s: ", sb->s_id, function);
	vprintk(fmt, args);
	printk("\n");
	va_end(args);

	ext4_handle_error(sb);
}

void ext4_error_inode(const char *function, struct inode *inode,
		      const char *fmt, ...)
{
	va_list args;

	va_start(args, fmt);
	printk(KERN_CRIT "EXT4-fs error (device %s): %s: inode #%lu: (comm %s) ",
	       inode->i_sb->s_id, function, inode->i_ino, current->comm);
	vprintk(fmt, args);
	printk("\n");
	va_end(args);

	ext4_handle_error(inode->i_sb);
}

void ext4_error_file(const char *function, struct file *file,
		     const char *fmt, ...)
{
	va_list args;
	struct inode *inode = file->f_dentry->d_inode;
	char pathname[80], *path;

	va_start(args, fmt);
	path = d_path(&(file->f_path), pathname, sizeof(pathname));
	if (!path)
		path = "(unknown)";
	printk(KERN_CRIT
	       "EXT4-fs error (device %s): %s: inode #%lu (comm %s path %s): ",
	       inode->i_sb->s_id, function, inode->i_ino, current->comm, path);
	vprintk(fmt, args);
	printk("\n");
	va_end(args);

	ext4_handle_error(inode->i_sb);
}

static const char *ext4_decode_error(struct super_block *sb, int errno,
				     char nbuf[16])
{
	char *errstr = NULL;

	switch (errno) {
	case -EIO:
		errstr = "IO failure";
		break;
	case -ENOMEM:
		errstr = "Out of memory";
		break;
	case -EROFS:
		if (!sb || (EXT4_SB(sb)->s_journal &&
			    EXT4_SB(sb)->s_journal->j_flags & JBD2_ABORT))
			errstr = "Journal has aborted";
		else
			errstr = "Readonly filesystem";
		break;
	default:
		/* If the caller passed in an extra buffer for unknown
		 * errors, textualise them now.  Else we just return
		 * NULL. */
		if (nbuf) {
			/* Check for truncated error codes... */
			if (snprintf(nbuf, 16, "error %d", -errno) >= 0)
				errstr = nbuf;
		}
		break;
	}

	return errstr;
}

/* __ext4_std_error decodes expected errors from journaling functions
 * automatically and invokes the appropriate error response.  */

void __ext4_std_error(struct super_block *sb, const char *function, int errno)
{
	char nbuf[16];
	const char *errstr;

	/* Special case: if the error is EROFS, and we're not already
	 * inside a transaction, then there's really no point in logging
	 * an error. */
	if (errno == -EROFS && journal_current_handle() == NULL &&
	    (sb->s_flags & MS_RDONLY))
		return;

	errstr = ext4_decode_error(sb, errno, nbuf);
	printk(KERN_CRIT "EXT4-fs error (device %s) in %s: %s\n",
	       sb->s_id, function, errstr);

	ext4_handle_error(sb);
}

/*
 * ext4_abort is a much stronger failure handler than ext4_error.  The
 * abort function may be used to deal with unrecoverable failures such
 * as journal IO errors or ENOMEM at a critical moment in log management.
 *
 * We unconditionally force the filesystem into an ABORT|READONLY state,
 * unless the error response on the fs has been set to panic in which
 * case we take the easy way out and panic immediately.
 */

void ext4_abort(struct super_block *sb, const char *function,
		const char *fmt, ...)
{
	va_list args;

	va_start(args, fmt);
	printk(KERN_CRIT "EXT4-fs error (device %s): %s: ", sb->s_id, function);
	vprintk(fmt, args);
	printk("\n");
	va_end(args);

	if (test_opt(sb, ERRORS_PANIC))
		panic("EXT4-fs panic from previous error\n");

	if (sb->s_flags & MS_RDONLY)
		return;

	ext4_msg(sb, KERN_CRIT, "Remounting filesystem read-only");
	EXT4_SB(sb)->s_mount_state |= EXT4_ERROR_FS;
	sb->s_flags |= MS_RDONLY;
	EXT4_SB(sb)->s_mount_flags |= EXT4_MF_FS_ABORTED;
	if (EXT4_SB(sb)->s_journal)
		jbd2_journal_abort(EXT4_SB(sb)->s_journal, -EIO);
}

void ext4_msg (struct super_block * sb, const char *prefix,
		   const char *fmt, ...)
{
	va_list args;

	va_start(args, fmt);
	printk("%sEXT4-fs (%s): ", prefix, sb->s_id);
	vprintk(fmt, args);
	printk("\n");
	va_end(args);
}

void __ext4_warning(struct super_block *sb, const char *function,
		  const char *fmt, ...)
{
	va_list args;

	va_start(args, fmt);
	printk(KERN_WARNING "EXT4-fs warning (device %s): %s: ",
	       sb->s_id, function);
	vprintk(fmt, args);
	printk("\n");
	va_end(args);
}

void ext4_grp_locked_error(struct super_block *sb, ext4_group_t grp,
			   const char *function, const char *fmt, ...)
__releases(bitlock)
__acquires(bitlock)
{
	va_list args;
	struct ext4_super_block *es = EXT4_SB(sb)->s_es;

	va_start(args, fmt);
	printk(KERN_CRIT "EXT4-fs error (device %s): %s: ", sb->s_id, function);
	vprintk(fmt, args);
	printk("\n");
	va_end(args);

	if (test_opt(sb, ERRORS_CONT)) {
		EXT4_SB(sb)->s_mount_state |= EXT4_ERROR_FS;
		es->s_state |= cpu_to_le16(EXT4_ERROR_FS);
		ext4_commit_super(sb, 0);
		return;
	}
	ext4_unlock_group(sb, grp);
	ext4_handle_error(sb);
	/*
	 * We only get here in the ERRORS_RO case; relocking the group
	 * may be dangerous, but nothing bad will happen since the
	 * filesystem will have already been marked read/only and the
	 * journal has been aborted.  We return 1 as a hint to callers
	 * who might what to use the return value from
	 * ext4_grp_locked_error() to distinguish beween the
	 * ERRORS_CONT and ERRORS_RO case, and perhaps return more
	 * aggressively from the ext4 function in question, with a
	 * more appropriate error code.
	 */
	ext4_lock_group(sb, grp);
	return;
}

void ext4_update_dynamic_rev(struct super_block *sb)
{
	struct ext4_super_block *es = EXT4_SB(sb)->s_es;

	if (le32_to_cpu(es->s_rev_level) > EXT4_GOOD_OLD_REV)
		return;

	ext4_warning(sb,
		     "updating to rev %d because of new feature flag, "
		     "running e2fsck is recommended",
		     EXT4_DYNAMIC_REV);

	es->s_first_ino = cpu_to_le32(EXT4_GOOD_OLD_FIRST_INO);
	es->s_inode_size = cpu_to_le16(EXT4_GOOD_OLD_INODE_SIZE);
	es->s_rev_level = cpu_to_le32(EXT4_DYNAMIC_REV);
	/* leave es->s_feature_*compat flags alone */
	/* es->s_uuid will be set by e2fsck if empty */

	/*
	 * The rest of the superblock fields should be zero, and if not it
	 * means they are likely already in use, so leave them alone.  We
	 * can leave it up to e2fsck to clean up any inconsistencies there.
	 */
}

/*
 * Open the external journal device
 */
static struct block_device *ext4_blkdev_get(dev_t dev, struct super_block *sb)
{
	struct block_device *bdev;
	char b[BDEVNAME_SIZE];

	bdev = open_by_devnum(dev, FMODE_READ|FMODE_WRITE);
	if (IS_ERR(bdev))
		goto fail;
	return bdev;

fail:
	ext4_msg(sb, KERN_ERR, "failed to open journal device %s: %ld",
			__bdevname(dev, b), PTR_ERR(bdev));
	return NULL;
}

/*
 * Release the journal device
 */
static int ext4_blkdev_put(struct block_device *bdev)
{
	bd_release(bdev);
	return blkdev_put(bdev, FMODE_READ|FMODE_WRITE);
}

static int ext4_blkdev_remove(struct ext4_sb_info *sbi)
{
	struct block_device *bdev;
	int ret = -ENODEV;

	bdev = sbi->journal_bdev;
	if (bdev) {
		ret = ext4_blkdev_put(bdev);
		sbi->journal_bdev = NULL;
	}
	return ret;
}

static inline struct inode *orphan_list_entry(struct list_head *l)
{
	return &list_entry(l, struct ext4_inode_info, i_orphan)->vfs_inode;
}

static void dump_orphan_list(struct super_block *sb, struct ext4_sb_info *sbi)
{
	struct list_head *l;

	ext4_msg(sb, KERN_ERR, "sb orphan head is %d",
		 le32_to_cpu(sbi->s_es->s_last_orphan));

	printk(KERN_ERR "sb_info orphan list:\n");
	list_for_each(l, &sbi->s_orphan) {
		struct inode *inode = orphan_list_entry(l);
		printk(KERN_ERR "  "
		       "inode %s:%lu at %p: mode %o, nlink %d, next %d\n",
		       inode->i_sb->s_id, inode->i_ino, inode,
		       inode->i_mode, inode->i_nlink,
		       NEXT_ORPHAN(inode));
	}
}

static void ext4_put_super(struct super_block *sb)
{
	struct ext4_sb_info *sbi = EXT4_SB(sb);
	struct ext4_super_block *es = sbi->s_es;
	int i, err;

	dquot_disable(sb, -1, DQUOT_USAGE_ENABLED | DQUOT_LIMITS_ENABLED);

	flush_workqueue(sbi->dio_unwritten_wq);
	destroy_workqueue(sbi->dio_unwritten_wq);

	lock_super(sb);
	lock_kernel();
	if (sb->s_dirt)
		ext4_commit_super(sb, 1);

	if (sbi->s_journal) {
		err = jbd2_journal_destroy(sbi->s_journal);
		sbi->s_journal = NULL;
		if (err < 0)
			ext4_abort(sb, __func__,
				   "Couldn't clean up the journal");
	}

	ext4_release_system_zone(sb);
	ext4_mb_release(sb);
	ext4_ext_release(sb);
	ext4_xattr_put_super(sb);

	if (!(sb->s_flags & MS_RDONLY)) {
		EXT4_CLEAR_INCOMPAT_FEATURE(sb, EXT4_FEATURE_INCOMPAT_RECOVER);
		es->s_state = cpu_to_le16(sbi->s_mount_state);
		ext4_commit_super(sb, 1);
	}
	if (sbi->s_proc) {
		remove_proc_entry(sb->s_id, ext4_proc_root);
	}
	kobject_del(&sbi->s_kobj);

	for (i = 0; i < sbi->s_gdb_count; i++)
		brelse(sbi->s_group_desc[i]);
	kfree(sbi->s_group_desc);
	if (is_vmalloc_addr(sbi->s_flex_groups))
		vfree(sbi->s_flex_groups);
	else
		kfree(sbi->s_flex_groups);
	percpu_counter_destroy(&sbi->s_freeblocks_counter);
	percpu_counter_destroy(&sbi->s_freeinodes_counter);
	percpu_counter_destroy(&sbi->s_dirs_counter);
	percpu_counter_destroy(&sbi->s_dirtyblocks_counter);
	brelse(sbi->s_sbh);
#ifdef CONFIG_QUOTA
	for (i = 0; i < MAXQUOTAS; i++)
		kfree(sbi->s_qf_names[i]);
#endif

	/* Debugging code just in case the in-memory inode orphan list
	 * isn't empty.  The on-disk one can be non-empty if we've
	 * detected an error and taken the fs readonly, but the
	 * in-memory list had better be clean by this point. */
	if (!list_empty(&sbi->s_orphan))
		dump_orphan_list(sb, sbi);
	J_ASSERT(list_empty(&sbi->s_orphan));

	invalidate_bdev(sb->s_bdev);
	if (sbi->journal_bdev && sbi->journal_bdev != sb->s_bdev) {
		/*
		 * Invalidate the journal device's buffers.  We don't want them
		 * floating about in memory - the physical journal device may
		 * hotswapped, and it breaks the `ro-after' testing code.
		 */
		sync_blockdev(sbi->journal_bdev);
		invalidate_bdev(sbi->journal_bdev);
		ext4_blkdev_remove(sbi);
	}
	sb->s_fs_info = NULL;
	/*
	 * Now that we are completely done shutting down the
	 * superblock, we need to actually destroy the kobject.
	 */
	unlock_kernel();
	unlock_super(sb);
	kobject_put(&sbi->s_kobj);
	wait_for_completion(&sbi->s_kobj_unregister);
	kfree(sbi->s_blockgroup_lock);
	kfree(sbi);
}

static struct kmem_cache *ext4_inode_cachep;

/*
 * Called inside transaction, so use GFP_NOFS
 */
static struct inode *ext4_alloc_inode(struct super_block *sb)
{
	struct ext4_inode_info *ei;

	ei = kmem_cache_alloc(ext4_inode_cachep, GFP_NOFS);
	if (!ei)
		return NULL;

	ei->vfs_inode.i_version = 1;
	ei->vfs_inode.i_data.writeback_index = 0;
	memset(&ei->i_cached_extent, 0, sizeof(struct ext4_ext_cache));
	INIT_LIST_HEAD(&ei->i_prealloc_list);
	spin_lock_init(&ei->i_prealloc_lock);
	/*
	 * Note:  We can be called before EXT4_SB(sb)->s_journal is set,
	 * therefore it can be null here.  Don't check it, just initialize
	 * jinode.
	 */
	jbd2_journal_init_jbd_inode(&ei->jinode, &ei->vfs_inode);
	ei->i_reserved_data_blocks = 0;
	ei->i_reserved_meta_blocks = 0;
	ei->i_allocated_meta_blocks = 0;
	ei->i_da_metadata_calc_len = 0;
	ei->i_delalloc_reserved_flag = 0;
	spin_lock_init(&(ei->i_block_reservation_lock));
#ifdef CONFIG_QUOTA
	ei->i_reserved_quota = 0;
#endif
	INIT_LIST_HEAD(&ei->i_completed_io_list);
	spin_lock_init(&ei->i_completed_io_lock);
	ei->cur_aio_dio = NULL;
	ei->i_sync_tid = 0;
	ei->i_datasync_tid = 0;

	return &ei->vfs_inode;
}

static void ext4_destroy_inode(struct inode *inode)
{
	if (!list_empty(&(EXT4_I(inode)->i_orphan))) {
		ext4_msg(inode->i_sb, KERN_ERR,
			 "Inode %lu (%p): orphan list check failed!",
			 inode->i_ino, EXT4_I(inode));
		print_hex_dump(KERN_INFO, "", DUMP_PREFIX_ADDRESS, 16, 4,
				EXT4_I(inode), sizeof(struct ext4_inode_info),
				true);
		dump_stack();
	}
	kmem_cache_free(ext4_inode_cachep, EXT4_I(inode));
}

static void init_once(void *foo)
{
	struct ext4_inode_info *ei = (struct ext4_inode_info *) foo;

	INIT_LIST_HEAD(&ei->i_orphan);
#ifdef CONFIG_EXT4_FS_XATTR
	init_rwsem(&ei->xattr_sem);
#endif
	init_rwsem(&ei->i_data_sem);
	inode_init_once(&ei->vfs_inode);
}

static int init_inodecache(void)
{
	ext4_inode_cachep = kmem_cache_create("ext4_inode_cache",
					     sizeof(struct ext4_inode_info),
					     0, (SLAB_RECLAIM_ACCOUNT|
						SLAB_MEM_SPREAD),
					     init_once);
	if (ext4_inode_cachep == NULL)
		return -ENOMEM;
	return 0;
}

static void destroy_inodecache(void)
{
	kmem_cache_destroy(ext4_inode_cachep);
}

static void ext4_clear_inode(struct inode *inode)
{
	dquot_drop(inode);
	ext4_discard_preallocations(inode);
	if (EXT4_JOURNAL(inode))
		jbd2_journal_release_jbd_inode(EXT4_SB(inode->i_sb)->s_journal,
				       &EXT4_I(inode)->jinode);
}

static inline void ext4_show_quota_options(struct seq_file *seq,
					   struct super_block *sb)
{
#if defined(CONFIG_QUOTA)
	struct ext4_sb_info *sbi = EXT4_SB(sb);

	if (sbi->s_jquota_fmt) {
		char *fmtname = "";

		switch (sbi->s_jquota_fmt) {
		case QFMT_VFS_OLD:
			fmtname = "vfsold";
			break;
		case QFMT_VFS_V0:
			fmtname = "vfsv0";
			break;
		case QFMT_VFS_V1:
			fmtname = "vfsv1";
			break;
		}
		seq_printf(seq, ",jqfmt=%s", fmtname);
	}

	if (sbi->s_qf_names[USRQUOTA])
		seq_printf(seq, ",usrjquota=%s", sbi->s_qf_names[USRQUOTA]);

	if (sbi->s_qf_names[GRPQUOTA])
		seq_printf(seq, ",grpjquota=%s", sbi->s_qf_names[GRPQUOTA]);

	if (test_opt(sb, USRQUOTA))
		seq_puts(seq, ",usrquota");

	if (test_opt(sb, GRPQUOTA))
		seq_puts(seq, ",grpquota");
#endif
}

/*
 * Show an option if
 *  - it's set to a non-default value OR
 *  - if the per-sb default is different from the global default
 */
static int ext4_show_options(struct seq_file *seq, struct vfsmount *vfs)
{
	int def_errors;
	unsigned long def_mount_opts;
	struct super_block *sb = vfs->mnt_sb;
	struct ext4_sb_info *sbi = EXT4_SB(sb);
	struct ext4_super_block *es = sbi->s_es;

	def_mount_opts = le32_to_cpu(es->s_default_mount_opts);
	def_errors     = le16_to_cpu(es->s_errors);

	if (sbi->s_sb_block != 1)
		seq_printf(seq, ",sb=%llu", sbi->s_sb_block);
	if (test_opt(sb, MINIX_DF))
		seq_puts(seq, ",minixdf");
	if (test_opt(sb, GRPID) && !(def_mount_opts & EXT4_DEFM_BSDGROUPS))
		seq_puts(seq, ",grpid");
	if (!test_opt(sb, GRPID) && (def_mount_opts & EXT4_DEFM_BSDGROUPS))
		seq_puts(seq, ",nogrpid");
	if (sbi->s_resuid != EXT4_DEF_RESUID ||
	    le16_to_cpu(es->s_def_resuid) != EXT4_DEF_RESUID) {
		seq_printf(seq, ",resuid=%u", sbi->s_resuid);
	}
	if (sbi->s_resgid != EXT4_DEF_RESGID ||
	    le16_to_cpu(es->s_def_resgid) != EXT4_DEF_RESGID) {
		seq_printf(seq, ",resgid=%u", sbi->s_resgid);
	}
	if (test_opt(sb, ERRORS_RO)) {
		if (def_errors == EXT4_ERRORS_PANIC ||
		    def_errors == EXT4_ERRORS_CONTINUE) {
			seq_puts(seq, ",errors=remount-ro");
		}
	}
	if (test_opt(sb, ERRORS_CONT) && def_errors != EXT4_ERRORS_CONTINUE)
		seq_puts(seq, ",errors=continue");
	if (test_opt(sb, ERRORS_PANIC) && def_errors != EXT4_ERRORS_PANIC)
		seq_puts(seq, ",errors=panic");
	if (test_opt(sb, NO_UID32) && !(def_mount_opts & EXT4_DEFM_UID16))
		seq_puts(seq, ",nouid32");
	if (test_opt(sb, DEBUG) && !(def_mount_opts & EXT4_DEFM_DEBUG))
		seq_puts(seq, ",debug");
	if (test_opt(sb, OLDALLOC))
		seq_puts(seq, ",oldalloc");
#ifdef CONFIG_EXT4_FS_XATTR
	if (test_opt(sb, XATTR_USER) &&
		!(def_mount_opts & EXT4_DEFM_XATTR_USER))
		seq_puts(seq, ",user_xattr");
	if (!test_opt(sb, XATTR_USER) &&
	    (def_mount_opts & EXT4_DEFM_XATTR_USER)) {
		seq_puts(seq, ",nouser_xattr");
	}
#endif
#ifdef CONFIG_EXT4_FS_POSIX_ACL
	if (test_opt(sb, POSIX_ACL) && !(def_mount_opts & EXT4_DEFM_ACL))
		seq_puts(seq, ",acl");
	if (!test_opt(sb, POSIX_ACL) && (def_mount_opts & EXT4_DEFM_ACL))
		seq_puts(seq, ",noacl");
#endif
	if (sbi->s_commit_interval != JBD2_DEFAULT_MAX_COMMIT_AGE*HZ) {
		seq_printf(seq, ",commit=%u",
			   (unsigned) (sbi->s_commit_interval / HZ));
	}
	if (sbi->s_min_batch_time != EXT4_DEF_MIN_BATCH_TIME) {
		seq_printf(seq, ",min_batch_time=%u",
			   (unsigned) sbi->s_min_batch_time);
	}
	if (sbi->s_max_batch_time != EXT4_DEF_MAX_BATCH_TIME) {
		seq_printf(seq, ",max_batch_time=%u",
			   (unsigned) sbi->s_min_batch_time);
	}

	/*
	 * We're changing the default of barrier mount option, so
	 * let's always display its mount state so it's clear what its
	 * status is.
	 */
	seq_puts(seq, ",barrier=");
	seq_puts(seq, test_opt(sb, BARRIER) ? "1" : "0");
	if (test_opt(sb, JOURNAL_ASYNC_COMMIT))
		seq_puts(seq, ",journal_async_commit");
	else if (test_opt(sb, JOURNAL_CHECKSUM))
		seq_puts(seq, ",journal_checksum");
	if (test_opt(sb, NOBH))
		seq_puts(seq, ",nobh");
	if (test_opt(sb, I_VERSION))
		seq_puts(seq, ",i_version");
	if (!test_opt(sb, DELALLOC))
		seq_puts(seq, ",nodelalloc");


	if (sbi->s_stripe)
		seq_printf(seq, ",stripe=%lu", sbi->s_stripe);
	/*
	 * journal mode get enabled in different ways
	 * So just print the value even if we didn't specify it
	 */
	if (test_opt(sb, DATA_FLAGS) == EXT4_MOUNT_JOURNAL_DATA)
		seq_puts(seq, ",data=journal");
	else if (test_opt(sb, DATA_FLAGS) == EXT4_MOUNT_ORDERED_DATA)
		seq_puts(seq, ",data=ordered");
	else if (test_opt(sb, DATA_FLAGS) == EXT4_MOUNT_WRITEBACK_DATA)
		seq_puts(seq, ",data=writeback");

	if (sbi->s_inode_readahead_blks != EXT4_DEF_INODE_READAHEAD_BLKS)
		seq_printf(seq, ",inode_readahead_blks=%u",
			   sbi->s_inode_readahead_blks);

	if (test_opt(sb, DATA_ERR_ABORT))
		seq_puts(seq, ",data_err=abort");

	if (test_opt(sb, NO_AUTO_DA_ALLOC))
		seq_puts(seq, ",noauto_da_alloc");

	if (test_opt(sb, DISCARD))
		seq_puts(seq, ",discard");

	if (test_opt(sb, NOLOAD))
		seq_puts(seq, ",norecovery");

	if (test_opt(sb, DIOREAD_NOLOCK))
		seq_puts(seq, ",dioread_nolock");

	ext4_show_quota_options(seq, sb);

	return 0;
}

static struct inode *ext4_nfs_get_inode(struct super_block *sb,
					u64 ino, u32 generation)
{
	struct inode *inode;

	if (ino < EXT4_FIRST_INO(sb) && ino != EXT4_ROOT_INO)
		return ERR_PTR(-ESTALE);
	if (ino > le32_to_cpu(EXT4_SB(sb)->s_es->s_inodes_count))
		return ERR_PTR(-ESTALE);

	/* iget isn't really right if the inode is currently unallocated!!
	 *
	 * ext4_read_inode will return a bad_inode if the inode had been
	 * deleted, so we should be safe.
	 *
	 * Currently we don't know the generation for parent directory, so
	 * a generation of 0 means "accept any"
	 */
	inode = ext4_iget(sb, ino);
	if (IS_ERR(inode))
		return ERR_CAST(inode);
	if (generation && inode->i_generation != generation) {
		iput(inode);
		return ERR_PTR(-ESTALE);
	}

	return inode;
}

static struct dentry *ext4_fh_to_dentry(struct super_block *sb, struct fid *fid,
					int fh_len, int fh_type)
{
	return generic_fh_to_dentry(sb, fid, fh_len, fh_type,
				    ext4_nfs_get_inode);
}

static struct dentry *ext4_fh_to_parent(struct super_block *sb, struct fid *fid,
					int fh_len, int fh_type)
{
	return generic_fh_to_parent(sb, fid, fh_len, fh_type,
				    ext4_nfs_get_inode);
}

/*
 * Try to release metadata pages (indirect blocks, directories) which are
 * mapped via the block device.  Since these pages could have journal heads
 * which would prevent try_to_free_buffers() from freeing them, we must use
 * jbd2 layer's try_to_free_buffers() function to release them.
 */
static int bdev_try_to_free_page(struct super_block *sb, struct page *page,
				 gfp_t wait)
{
	journal_t *journal = EXT4_SB(sb)->s_journal;

	WARN_ON(PageChecked(page));
	if (!page_has_buffers(page))
		return 0;
	if (journal)
		return jbd2_journal_try_to_free_buffers(journal, page,
							wait & ~__GFP_WAIT);
	return try_to_free_buffers(page);
}

#ifdef CONFIG_QUOTA
#define QTYPE2NAME(t) ((t) == USRQUOTA ? "user" : "group")
#define QTYPE2MOPT(on, t) ((t) == USRQUOTA?((on)##USRJQUOTA):((on)##GRPJQUOTA))

static int ext4_write_dquot(struct dquot *dquot);
static int ext4_acquire_dquot(struct dquot *dquot);
static int ext4_release_dquot(struct dquot *dquot);
static int ext4_mark_dquot_dirty(struct dquot *dquot);
static int ext4_write_info(struct super_block *sb, int type);
static int ext4_quota_on(struct super_block *sb, int type, int format_id,
				char *path);
static int ext4_quota_on_mount(struct super_block *sb, int type);
static ssize_t ext4_quota_read(struct super_block *sb, int type, char *data,
			       size_t len, loff_t off);
static ssize_t ext4_quota_write(struct super_block *sb, int type,
				const char *data, size_t len, loff_t off);

static const struct dquot_operations ext4_quota_operations = {
#ifdef CONFIG_QUOTA
	.get_reserved_space = ext4_get_reserved_space,
#endif
	.write_dquot	= ext4_write_dquot,
	.acquire_dquot	= ext4_acquire_dquot,
	.release_dquot	= ext4_release_dquot,
	.mark_dirty	= ext4_mark_dquot_dirty,
	.write_info	= ext4_write_info,
	.alloc_dquot	= dquot_alloc,
	.destroy_dquot	= dquot_destroy,
};

static const struct quotactl_ops ext4_qctl_operations = {
	.quota_on	= ext4_quota_on,
	.quota_off	= dquot_quota_off,
	.quota_sync	= dquot_quota_sync,
	.get_info	= dquot_get_dqinfo,
	.set_info	= dquot_set_dqinfo,
	.get_dqblk	= dquot_get_dqblk,
	.set_dqblk	= dquot_set_dqblk
};
#endif

static const struct super_operations ext4_sops = {
	.alloc_inode	= ext4_alloc_inode,
	.destroy_inode	= ext4_destroy_inode,
	.write_inode	= ext4_write_inode,
	.dirty_inode	= ext4_dirty_inode,
	.delete_inode	= ext4_delete_inode,
	.put_super	= ext4_put_super,
	.sync_fs	= ext4_sync_fs,
	.freeze_fs	= ext4_freeze,
	.unfreeze_fs	= ext4_unfreeze,
	.statfs		= ext4_statfs,
	.remount_fs	= ext4_remount,
	.clear_inode	= ext4_clear_inode,
	.show_options	= ext4_show_options,
#ifdef CONFIG_QUOTA
	.quota_read	= ext4_quota_read,
	.quota_write	= ext4_quota_write,
#endif
	.bdev_try_to_free_page = bdev_try_to_free_page,
};

static const struct super_operations ext4_nojournal_sops = {
	.alloc_inode	= ext4_alloc_inode,
	.destroy_inode	= ext4_destroy_inode,
	.write_inode	= ext4_write_inode,
	.dirty_inode	= ext4_dirty_inode,
	.delete_inode	= ext4_delete_inode,
	.write_super	= ext4_write_super,
	.put_super	= ext4_put_super,
	.statfs		= ext4_statfs,
	.remount_fs	= ext4_remount,
	.clear_inode	= ext4_clear_inode,
	.show_options	= ext4_show_options,
#ifdef CONFIG_QUOTA
	.quota_read	= ext4_quota_read,
	.quota_write	= ext4_quota_write,
#endif
	.bdev_try_to_free_page = bdev_try_to_free_page,
};

static const struct export_operations ext4_export_ops = {
	.fh_to_dentry = ext4_fh_to_dentry,
	.fh_to_parent = ext4_fh_to_parent,
	.get_parent = ext4_get_parent,
};

enum {
	Opt_bsd_df, Opt_minix_df, Opt_grpid, Opt_nogrpid,
	Opt_resgid, Opt_resuid, Opt_sb, Opt_err_cont, Opt_err_panic, Opt_err_ro,
	Opt_nouid32, Opt_debug, Opt_oldalloc, Opt_orlov,
	Opt_user_xattr, Opt_nouser_xattr, Opt_acl, Opt_noacl,
	Opt_auto_da_alloc, Opt_noauto_da_alloc, Opt_noload, Opt_nobh, Opt_bh,
	Opt_commit, Opt_min_batch_time, Opt_max_batch_time,
	Opt_journal_update, Opt_journal_dev,
	Opt_journal_checksum, Opt_journal_async_commit,
	Opt_abort, Opt_data_journal, Opt_data_ordered, Opt_data_writeback,
	Opt_data_err_abort, Opt_data_err_ignore,
	Opt_usrjquota, Opt_grpjquota, Opt_offusrjquota, Opt_offgrpjquota,
	Opt_jqfmt_vfsold, Opt_jqfmt_vfsv0, Opt_jqfmt_vfsv1, Opt_quota,
	Opt_noquota, Opt_ignore, Opt_barrier, Opt_nobarrier, Opt_err,
	Opt_resize, Opt_usrquota, Opt_grpquota, Opt_i_version,
	Opt_stripe, Opt_delalloc, Opt_nodelalloc,
	Opt_block_validity, Opt_noblock_validity,
	Opt_inode_readahead_blks, Opt_journal_ioprio,
	Opt_dioread_nolock, Opt_dioread_lock,
	Opt_discard, Opt_nodiscard,
};

static const match_table_t tokens = {
	{Opt_bsd_df, "bsddf"},
	{Opt_minix_df, "minixdf"},
	{Opt_grpid, "grpid"},
	{Opt_grpid, "bsdgroups"},
	{Opt_nogrpid, "nogrpid"},
	{Opt_nogrpid, "sysvgroups"},
	{Opt_resgid, "resgid=%u"},
	{Opt_resuid, "resuid=%u"},
	{Opt_sb, "sb=%u"},
	{Opt_err_cont, "errors=continue"},
	{Opt_err_panic, "errors=panic"},
	{Opt_err_ro, "errors=remount-ro"},
	{Opt_nouid32, "nouid32"},
	{Opt_debug, "debug"},
	{Opt_oldalloc, "oldalloc"},
	{Opt_orlov, "orlov"},
	{Opt_user_xattr, "user_xattr"},
	{Opt_nouser_xattr, "nouser_xattr"},
	{Opt_acl, "acl"},
	{Opt_noacl, "noacl"},
	{Opt_noload, "noload"},
	{Opt_noload, "norecovery"},
	{Opt_nobh, "nobh"},
	{Opt_bh, "bh"},
	{Opt_commit, "commit=%u"},
	{Opt_min_batch_time, "min_batch_time=%u"},
	{Opt_max_batch_time, "max_batch_time=%u"},
	{Opt_journal_update, "journal=update"},
	{Opt_journal_dev, "journal_dev=%u"},
	{Opt_journal_checksum, "journal_checksum"},
	{Opt_journal_async_commit, "journal_async_commit"},
	{Opt_abort, "abort"},
	{Opt_data_journal, "data=journal"},
	{Opt_data_ordered, "data=ordered"},
	{Opt_data_writeback, "data=writeback"},
	{Opt_data_err_abort, "data_err=abort"},
	{Opt_data_err_ignore, "data_err=ignore"},
	{Opt_offusrjquota, "usrjquota="},
	{Opt_usrjquota, "usrjquota=%s"},
	{Opt_offgrpjquota, "grpjquota="},
	{Opt_grpjquota, "grpjquota=%s"},
	{Opt_jqfmt_vfsold, "jqfmt=vfsold"},
	{Opt_jqfmt_vfsv0, "jqfmt=vfsv0"},
	{Opt_jqfmt_vfsv1, "jqfmt=vfsv1"},
	{Opt_grpquota, "grpquota"},
	{Opt_noquota, "noquota"},
	{Opt_quota, "quota"},
	{Opt_usrquota, "usrquota"},
	{Opt_barrier, "barrier=%u"},
	{Opt_barrier, "barrier"},
	{Opt_nobarrier, "nobarrier"},
	{Opt_i_version, "i_version"},
	{Opt_stripe, "stripe=%u"},
	{Opt_resize, "resize"},
	{Opt_delalloc, "delalloc"},
	{Opt_nodelalloc, "nodelalloc"},
	{Opt_block_validity, "block_validity"},
	{Opt_noblock_validity, "noblock_validity"},
	{Opt_inode_readahead_blks, "inode_readahead_blks=%u"},
	{Opt_journal_ioprio, "journal_ioprio=%u"},
	{Opt_auto_da_alloc, "auto_da_alloc=%u"},
	{Opt_auto_da_alloc, "auto_da_alloc"},
	{Opt_noauto_da_alloc, "noauto_da_alloc"},
	{Opt_dioread_nolock, "dioread_nolock"},
	{Opt_dioread_lock, "dioread_lock"},
	{Opt_discard, "discard"},
	{Opt_nodiscard, "nodiscard"},
	{Opt_err, NULL},
};

static ext4_fsblk_t get_sb_block(void **data)
{
	ext4_fsblk_t	sb_block;
	char		*options = (char *) *data;

	if (!options || strncmp(options, "sb=", 3) != 0)
		return 1;	/* Default location */

	options += 3;
	/* TODO: use simple_strtoll with >32bit ext4 */
	sb_block = simple_strtoul(options, &options, 0);
	if (*options && *options != ',') {
		printk(KERN_ERR "EXT4-fs: Invalid sb specification: %s\n",
		       (char *) *data);
		return 1;
	}
	if (*options == ',')
		options++;
	*data = (void *) options;

	return sb_block;
}

#define DEFAULT_JOURNAL_IOPRIO (IOPRIO_PRIO_VALUE(IOPRIO_CLASS_BE, 3))
static char deprecated_msg[] = "Mount option \"%s\" will be removed by %s\n"
	"Contact linux-ext4@vger.kernel.org if you think we should keep it.\n";

#ifdef CONFIG_QUOTA
static int set_qf_name(struct super_block *sb, int qtype, substring_t *args)
{
	struct ext4_sb_info *sbi = EXT4_SB(sb);
	char *qname;

	if (sb_any_quota_loaded(sb) &&
		!sbi->s_qf_names[qtype]) {
		ext4_msg(sb, KERN_ERR,
			"Cannot change journaled "
			"quota options when quota turned on");
		return 0;
	}
	qname = match_strdup(args);
	if (!qname) {
		ext4_msg(sb, KERN_ERR,
			"Not enough memory for storing quotafile name");
		return 0;
	}
	if (sbi->s_qf_names[qtype] &&
		strcmp(sbi->s_qf_names[qtype], qname)) {
		ext4_msg(sb, KERN_ERR,
			"%s quota file already specified", QTYPE2NAME(qtype));
		kfree(qname);
		return 0;
	}
	sbi->s_qf_names[qtype] = qname;
	if (strchr(sbi->s_qf_names[qtype], '/')) {
		ext4_msg(sb, KERN_ERR,
			"quotafile must be on filesystem root");
		kfree(sbi->s_qf_names[qtype]);
		sbi->s_qf_names[qtype] = NULL;
		return 0;
	}
	set_opt(sbi->s_mount_opt, QUOTA);
	return 1;
}

static int clear_qf_name(struct super_block *sb, int qtype)
{

	struct ext4_sb_info *sbi = EXT4_SB(sb);

	if (sb_any_quota_loaded(sb) &&
		sbi->s_qf_names[qtype]) {
		ext4_msg(sb, KERN_ERR, "Cannot change journaled quota options"
			" when quota turned on");
		return 0;
	}
	/*
	 * The space will be released later when all options are confirmed
	 * to be correct
	 */
	sbi->s_qf_names[qtype] = NULL;
	return 1;
}
#endif

static int parse_options(char *options, struct super_block *sb,
			 unsigned long *journal_devnum,
			 unsigned int *journal_ioprio,
			 ext4_fsblk_t *n_blocks_count, int is_remount)
{
	struct ext4_sb_info *sbi = EXT4_SB(sb);
	char *p;
	substring_t args[MAX_OPT_ARGS];
	int data_opt = 0;
	int option;
#ifdef CONFIG_QUOTA
	int qfmt;
#endif

	if (!options)
		return 1;

	while ((p = strsep(&options, ",")) != NULL) {
		int token;
		if (!*p)
			continue;

		/*
		 * Initialize args struct so we know whether arg was
		 * found; some options take optional arguments.
		 */
		args[0].to = args[0].from = 0;
		token = match_token(p, tokens, args);
		switch (token) {
		case Opt_bsd_df:
			ext4_msg(sb, KERN_WARNING, deprecated_msg, p, "2.6.38");
			clear_opt(sbi->s_mount_opt, MINIX_DF);
			break;
		case Opt_minix_df:
			ext4_msg(sb, KERN_WARNING, deprecated_msg, p, "2.6.38");
			set_opt(sbi->s_mount_opt, MINIX_DF);

			break;
		case Opt_grpid:
			ext4_msg(sb, KERN_WARNING, deprecated_msg, p, "2.6.38");
			set_opt(sbi->s_mount_opt, GRPID);

			break;
		case Opt_nogrpid:
			ext4_msg(sb, KERN_WARNING, deprecated_msg, p, "2.6.38");
			clear_opt(sbi->s_mount_opt, GRPID);

			break;
		case Opt_resuid:
			if (match_int(&args[0], &option))
				return 0;
			sbi->s_resuid = option;
			break;
		case Opt_resgid:
			if (match_int(&args[0], &option))
				return 0;
			sbi->s_resgid = option;
			break;
		case Opt_sb:
			/* handled by get_sb_block() instead of here */
			/* *sb_block = match_int(&args[0]); */
			break;
		case Opt_err_panic:
			clear_opt(sbi->s_mount_opt, ERRORS_CONT);
			clear_opt(sbi->s_mount_opt, ERRORS_RO);
			set_opt(sbi->s_mount_opt, ERRORS_PANIC);
			break;
		case Opt_err_ro:
			clear_opt(sbi->s_mount_opt, ERRORS_CONT);
			clear_opt(sbi->s_mount_opt, ERRORS_PANIC);
			set_opt(sbi->s_mount_opt, ERRORS_RO);
			break;
		case Opt_err_cont:
			clear_opt(sbi->s_mount_opt, ERRORS_RO);
			clear_opt(sbi->s_mount_opt, ERRORS_PANIC);
			set_opt(sbi->s_mount_opt, ERRORS_CONT);
			break;
		case Opt_nouid32:
			set_opt(sbi->s_mount_opt, NO_UID32);
			break;
		case Opt_debug:
			set_opt(sbi->s_mount_opt, DEBUG);
			break;
		case Opt_oldalloc:
			set_opt(sbi->s_mount_opt, OLDALLOC);
			break;
		case Opt_orlov:
			clear_opt(sbi->s_mount_opt, OLDALLOC);
			break;
#ifdef CONFIG_EXT4_FS_XATTR
		case Opt_user_xattr:
			set_opt(sbi->s_mount_opt, XATTR_USER);
			break;
		case Opt_nouser_xattr:
			clear_opt(sbi->s_mount_opt, XATTR_USER);
			break;
#else
		case Opt_user_xattr:
		case Opt_nouser_xattr:
			ext4_msg(sb, KERN_ERR, "(no)user_xattr options not supported");
			break;
#endif
#ifdef CONFIG_EXT4_FS_POSIX_ACL
		case Opt_acl:
			set_opt(sbi->s_mount_opt, POSIX_ACL);
			break;
		case Opt_noacl:
			clear_opt(sbi->s_mount_opt, POSIX_ACL);
			break;
#else
		case Opt_acl:
		case Opt_noacl:
			ext4_msg(sb, KERN_ERR, "(no)acl options not supported");
			break;
#endif
		case Opt_journal_update:
			/* @@@ FIXME */
			/* Eventually we will want to be able to create
			   a journal file here.  For now, only allow the
			   user to specify an existing inode to be the
			   journal file. */
			if (is_remount) {
				ext4_msg(sb, KERN_ERR,
					 "Cannot specify journal on remount");
				return 0;
			}
			set_opt(sbi->s_mount_opt, UPDATE_JOURNAL);
			break;
		case Opt_journal_dev:
			if (is_remount) {
				ext4_msg(sb, KERN_ERR,
					"Cannot specify journal on remount");
				return 0;
			}
			if (match_int(&args[0], &option))
				return 0;
			*journal_devnum = option;
			break;
		case Opt_journal_checksum:
			set_opt(sbi->s_mount_opt, JOURNAL_CHECKSUM);
			break;
		case Opt_journal_async_commit:
			set_opt(sbi->s_mount_opt, JOURNAL_ASYNC_COMMIT);
			set_opt(sbi->s_mount_opt, JOURNAL_CHECKSUM);
			break;
		case Opt_noload:
			set_opt(sbi->s_mount_opt, NOLOAD);
			break;
		case Opt_commit:
			if (match_int(&args[0], &option))
				return 0;
			if (option < 0)
				return 0;
			if (option == 0)
				option = JBD2_DEFAULT_MAX_COMMIT_AGE;
			sbi->s_commit_interval = HZ * option;
			break;
		case Opt_max_batch_time:
			if (match_int(&args[0], &option))
				return 0;
			if (option < 0)
				return 0;
			if (option == 0)
				option = EXT4_DEF_MAX_BATCH_TIME;
			sbi->s_max_batch_time = option;
			break;
		case Opt_min_batch_time:
			if (match_int(&args[0], &option))
				return 0;
			if (option < 0)
				return 0;
			sbi->s_min_batch_time = option;
			break;
		case Opt_data_journal:
			data_opt = EXT4_MOUNT_JOURNAL_DATA;
			goto datacheck;
		case Opt_data_ordered:
			data_opt = EXT4_MOUNT_ORDERED_DATA;
			goto datacheck;
		case Opt_data_writeback:
			data_opt = EXT4_MOUNT_WRITEBACK_DATA;
		datacheck:
			if (is_remount) {
				if (test_opt(sb, DATA_FLAGS) != data_opt) {
					ext4_msg(sb, KERN_ERR,
						"Cannot change data mode on remount");
					return 0;
				}
			} else {
				clear_opt(sbi->s_mount_opt, DATA_FLAGS);
				sbi->s_mount_opt |= data_opt;
			}
			break;
		case Opt_data_err_abort:
			set_opt(sbi->s_mount_opt, DATA_ERR_ABORT);
			break;
		case Opt_data_err_ignore:
			clear_opt(sbi->s_mount_opt, DATA_ERR_ABORT);
			break;
#ifdef CONFIG_QUOTA
		case Opt_usrjquota:
			if (!set_qf_name(sb, USRQUOTA, &args[0]))
				return 0;
			break;
		case Opt_grpjquota:
			if (!set_qf_name(sb, GRPQUOTA, &args[0]))
				return 0;
			break;
		case Opt_offusrjquota:
			if (!clear_qf_name(sb, USRQUOTA))
				return 0;
			break;
		case Opt_offgrpjquota:
			if (!clear_qf_name(sb, GRPQUOTA))
				return 0;
			break;

		case Opt_jqfmt_vfsold:
			qfmt = QFMT_VFS_OLD;
			goto set_qf_format;
		case Opt_jqfmt_vfsv0:
			qfmt = QFMT_VFS_V0;
			goto set_qf_format;
		case Opt_jqfmt_vfsv1:
			qfmt = QFMT_VFS_V1;
set_qf_format:
			if (sb_any_quota_loaded(sb) &&
			    sbi->s_jquota_fmt != qfmt) {
				ext4_msg(sb, KERN_ERR, "Cannot change "
					"journaled quota options when "
					"quota turned on");
				return 0;
			}
			sbi->s_jquota_fmt = qfmt;
			break;
		case Opt_quota:
		case Opt_usrquota:
			set_opt(sbi->s_mount_opt, QUOTA);
			set_opt(sbi->s_mount_opt, USRQUOTA);
			break;
		case Opt_grpquota:
			set_opt(sbi->s_mount_opt, QUOTA);
			set_opt(sbi->s_mount_opt, GRPQUOTA);
			break;
		case Opt_noquota:
			if (sb_any_quota_loaded(sb)) {
				ext4_msg(sb, KERN_ERR, "Cannot change quota "
					"options when quota turned on");
				return 0;
			}
			clear_opt(sbi->s_mount_opt, QUOTA);
			clear_opt(sbi->s_mount_opt, USRQUOTA);
			clear_opt(sbi->s_mount_opt, GRPQUOTA);
			break;
#else
		case Opt_quota:
		case Opt_usrquota:
		case Opt_grpquota:
			ext4_msg(sb, KERN_ERR,
				"quota options not supported");
			break;
		case Opt_usrjquota:
		case Opt_grpjquota:
		case Opt_offusrjquota:
		case Opt_offgrpjquota:
		case Opt_jqfmt_vfsold:
		case Opt_jqfmt_vfsv0:
		case Opt_jqfmt_vfsv1:
			ext4_msg(sb, KERN_ERR,
				"journaled quota options not supported");
			break;
		case Opt_noquota:
			break;
#endif
		case Opt_abort:
			sbi->s_mount_flags |= EXT4_MF_FS_ABORTED;
			break;
		case Opt_nobarrier:
			clear_opt(sbi->s_mount_opt, BARRIER);
			break;
		case Opt_barrier:
			if (args[0].from) {
				if (match_int(&args[0], &option))
					return 0;
			} else
				option = 1;	/* No argument, default to 1 */
			if (option)
				set_opt(sbi->s_mount_opt, BARRIER);
			else
				clear_opt(sbi->s_mount_opt, BARRIER);
			break;
		case Opt_ignore:
			break;
		case Opt_resize:
			if (!is_remount) {
				ext4_msg(sb, KERN_ERR,
					"resize option only available "
					"for remount");
				return 0;
			}
			if (match_int(&args[0], &option) != 0)
				return 0;
			*n_blocks_count = option;
			break;
		case Opt_nobh:
			set_opt(sbi->s_mount_opt, NOBH);
			break;
		case Opt_bh:
			clear_opt(sbi->s_mount_opt, NOBH);
			break;
		case Opt_i_version:
			set_opt(sbi->s_mount_opt, I_VERSION);
			sb->s_flags |= MS_I_VERSION;
			break;
		case Opt_nodelalloc:
			clear_opt(sbi->s_mount_opt, DELALLOC);
			break;
		case Opt_stripe:
			if (match_int(&args[0], &option))
				return 0;
			if (option < 0)
				return 0;
			sbi->s_stripe = option;
			break;
		case Opt_delalloc:
			set_opt(sbi->s_mount_opt, DELALLOC);
			break;
		case Opt_block_validity:
			set_opt(sbi->s_mount_opt, BLOCK_VALIDITY);
			break;
		case Opt_noblock_validity:
			clear_opt(sbi->s_mount_opt, BLOCK_VALIDITY);
			break;
		case Opt_inode_readahead_blks:
			if (match_int(&args[0], &option))
				return 0;
			if (option < 0 || option > (1 << 30))
				return 0;
			if (!is_power_of_2(option)) {
				ext4_msg(sb, KERN_ERR,
					 "EXT4-fs: inode_readahead_blks"
					 " must be a power of 2");
				return 0;
			}
			sbi->s_inode_readahead_blks = option;
			break;
		case Opt_journal_ioprio:
			if (match_int(&args[0], &option))
				return 0;
			if (option < 0 || option > 7)
				break;
			*journal_ioprio = IOPRIO_PRIO_VALUE(IOPRIO_CLASS_BE,
							    option);
			break;
		case Opt_noauto_da_alloc:
			set_opt(sbi->s_mount_opt,NO_AUTO_DA_ALLOC);
			break;
		case Opt_auto_da_alloc:
			if (args[0].from) {
				if (match_int(&args[0], &option))
					return 0;
			} else
				option = 1;	/* No argument, default to 1 */
			if (option)
				clear_opt(sbi->s_mount_opt, NO_AUTO_DA_ALLOC);
			else
				set_opt(sbi->s_mount_opt,NO_AUTO_DA_ALLOC);
			break;
		case Opt_discard:
			set_opt(sbi->s_mount_opt, DISCARD);
			break;
		case Opt_nodiscard:
			clear_opt(sbi->s_mount_opt, DISCARD);
			break;
		case Opt_dioread_nolock:
			set_opt(sbi->s_mount_opt, DIOREAD_NOLOCK);
			break;
		case Opt_dioread_lock:
			clear_opt(sbi->s_mount_opt, DIOREAD_NOLOCK);
			break;
		default:
			ext4_msg(sb, KERN_ERR,
			       "Unrecognized mount option \"%s\" "
			       "or missing value", p);
			return 0;
		}
	}
#ifdef CONFIG_QUOTA
	if (sbi->s_qf_names[USRQUOTA] || sbi->s_qf_names[GRPQUOTA]) {
		if (test_opt(sb, USRQUOTA) && sbi->s_qf_names[USRQUOTA])
			clear_opt(sbi->s_mount_opt, USRQUOTA);

		if (test_opt(sb, GRPQUOTA) && sbi->s_qf_names[GRPQUOTA])
			clear_opt(sbi->s_mount_opt, GRPQUOTA);

		if (test_opt(sb, GRPQUOTA) || test_opt(sb, USRQUOTA)) {
			ext4_msg(sb, KERN_ERR, "old and new quota "
					"format mixing");
			return 0;
		}

		if (!sbi->s_jquota_fmt) {
			ext4_msg(sb, KERN_ERR, "journaled quota format "
					"not specified");
			return 0;
		}
	} else {
		if (sbi->s_jquota_fmt) {
			ext4_msg(sb, KERN_ERR, "journaled quota format "
					"specified with no journaling "
					"enabled");
			return 0;
		}
	}
#endif
	return 1;
}

static int ext4_setup_super(struct super_block *sb, struct ext4_super_block *es,
			    int read_only)
{
	struct ext4_sb_info *sbi = EXT4_SB(sb);
	int res = 0;

	if (le32_to_cpu(es->s_rev_level) > EXT4_MAX_SUPP_REV) {
		ext4_msg(sb, KERN_ERR, "revision level too high, "
			 "forcing read-only mode");
		res = MS_RDONLY;
	}
	if (read_only)
		return res;
	if (!(sbi->s_mount_state & EXT4_VALID_FS))
		ext4_msg(sb, KERN_WARNING, "warning: mounting unchecked fs, "
			 "running e2fsck is recommended");
	else if ((sbi->s_mount_state & EXT4_ERROR_FS))
		ext4_msg(sb, KERN_WARNING,
			 "warning: mounting fs with errors, "
			 "running e2fsck is recommended");
	else if ((__s16) le16_to_cpu(es->s_max_mnt_count) >= 0 &&
		 le16_to_cpu(es->s_mnt_count) >=
		 (unsigned short) (__s16) le16_to_cpu(es->s_max_mnt_count))
		ext4_msg(sb, KERN_WARNING,
			 "warning: maximal mount count reached, "
			 "running e2fsck is recommended");
	else if (le32_to_cpu(es->s_checkinterval) &&
		(le32_to_cpu(es->s_lastcheck) +
			le32_to_cpu(es->s_checkinterval) <= get_seconds()))
		ext4_msg(sb, KERN_WARNING,
			 "warning: checktime reached, "
			 "running e2fsck is recommended");
	if (!sbi->s_journal)
		es->s_state &= cpu_to_le16(~EXT4_VALID_FS);
	if (!(__s16) le16_to_cpu(es->s_max_mnt_count))
		es->s_max_mnt_count = cpu_to_le16(EXT4_DFL_MAX_MNT_COUNT);
	le16_add_cpu(&es->s_mnt_count, 1);
	es->s_mtime = cpu_to_le32(get_seconds());
	ext4_update_dynamic_rev(sb);
	if (sbi->s_journal)
		EXT4_SET_INCOMPAT_FEATURE(sb, EXT4_FEATURE_INCOMPAT_RECOVER);

	ext4_commit_super(sb, 1);
	if (test_opt(sb, DEBUG))
		printk(KERN_INFO "[EXT4 FS bs=%lu, gc=%u, "
				"bpg=%lu, ipg=%lu, mo=%04x]\n",
			sb->s_blocksize,
			sbi->s_groups_count,
			EXT4_BLOCKS_PER_GROUP(sb),
			EXT4_INODES_PER_GROUP(sb),
			sbi->s_mount_opt);

	return res;
}

static int ext4_fill_flex_info(struct super_block *sb)
{
	struct ext4_sb_info *sbi = EXT4_SB(sb);
	struct ext4_group_desc *gdp = NULL;
	ext4_group_t flex_group_count;
	ext4_group_t flex_group;
	int groups_per_flex = 0;
	size_t size;
	int i;

	sbi->s_log_groups_per_flex = sbi->s_es->s_log_groups_per_flex;
	groups_per_flex = 1 << sbi->s_log_groups_per_flex;

	if (groups_per_flex < 2) {
		sbi->s_log_groups_per_flex = 0;
		return 1;
	}

	/* We allocate both existing and potentially added groups */
	flex_group_count = ((sbi->s_groups_count + groups_per_flex - 1) +
			((le16_to_cpu(sbi->s_es->s_reserved_gdt_blocks) + 1) <<
			      EXT4_DESC_PER_BLOCK_BITS(sb))) / groups_per_flex;
	size = flex_group_count * sizeof(struct flex_groups);
	sbi->s_flex_groups = kzalloc(size, GFP_KERNEL);
	if (sbi->s_flex_groups == NULL) {
		sbi->s_flex_groups = vmalloc(size);
		if (sbi->s_flex_groups)
			memset(sbi->s_flex_groups, 0, size);
	}
	if (sbi->s_flex_groups == NULL) {
		ext4_msg(sb, KERN_ERR, "not enough memory for "
				"%u flex groups", flex_group_count);
		goto failed;
	}

	for (i = 0; i < sbi->s_groups_count; i++) {
		gdp = ext4_get_group_desc(sb, i, NULL);

		flex_group = ext4_flex_group(sbi, i);
		atomic_add(ext4_free_inodes_count(sb, gdp),
			   &sbi->s_flex_groups[flex_group].free_inodes);
		atomic_add(ext4_free_blks_count(sb, gdp),
			   &sbi->s_flex_groups[flex_group].free_blocks);
		atomic_add(ext4_used_dirs_count(sb, gdp),
			   &sbi->s_flex_groups[flex_group].used_dirs);
	}

	return 1;
failed:
	return 0;
}

__le16 ext4_group_desc_csum(struct ext4_sb_info *sbi, __u32 block_group,
			    struct ext4_group_desc *gdp)
{
	__u16 crc = 0;

	if (sbi->s_es->s_feature_ro_compat &
	    cpu_to_le32(EXT4_FEATURE_RO_COMPAT_GDT_CSUM)) {
		int offset = offsetof(struct ext4_group_desc, bg_checksum);
		__le32 le_group = cpu_to_le32(block_group);

		crc = crc16(~0, sbi->s_es->s_uuid, sizeof(sbi->s_es->s_uuid));
		crc = crc16(crc, (__u8 *)&le_group, sizeof(le_group));
		crc = crc16(crc, (__u8 *)gdp, offset);
		offset += sizeof(gdp->bg_checksum); /* skip checksum */
		/* for checksum of struct ext4_group_desc do the rest...*/
		if ((sbi->s_es->s_feature_incompat &
		     cpu_to_le32(EXT4_FEATURE_INCOMPAT_64BIT)) &&
		    offset < le16_to_cpu(sbi->s_es->s_desc_size))
			crc = crc16(crc, (__u8 *)gdp + offset,
				    le16_to_cpu(sbi->s_es->s_desc_size) -
					offset);
	}

	return cpu_to_le16(crc);
}

int ext4_group_desc_csum_verify(struct ext4_sb_info *sbi, __u32 block_group,
				struct ext4_group_desc *gdp)
{
	if ((sbi->s_es->s_feature_ro_compat &
	     cpu_to_le32(EXT4_FEATURE_RO_COMPAT_GDT_CSUM)) &&
	    (gdp->bg_checksum != ext4_group_desc_csum(sbi, block_group, gdp)))
		return 0;

	return 1;
}

/* Called at mount-time, super-block is locked */
static int ext4_check_descriptors(struct super_block *sb)
{
	struct ext4_sb_info *sbi = EXT4_SB(sb);
	ext4_fsblk_t first_block = le32_to_cpu(sbi->s_es->s_first_data_block);
	ext4_fsblk_t last_block;
	ext4_fsblk_t block_bitmap;
	ext4_fsblk_t inode_bitmap;
	ext4_fsblk_t inode_table;
	int flexbg_flag = 0;
	ext4_group_t i;

	if (EXT4_HAS_INCOMPAT_FEATURE(sb, EXT4_FEATURE_INCOMPAT_FLEX_BG))
		flexbg_flag = 1;

	ext4_debug("Checking group descriptors");

	for (i = 0; i < sbi->s_groups_count; i++) {
		struct ext4_group_desc *gdp = ext4_get_group_desc(sb, i, NULL);

		if (i == sbi->s_groups_count - 1 || flexbg_flag)
			last_block = ext4_blocks_count(sbi->s_es) - 1;
		else
			last_block = first_block +
				(EXT4_BLOCKS_PER_GROUP(sb) - 1);

		block_bitmap = ext4_block_bitmap(sb, gdp);
		if (block_bitmap < first_block || block_bitmap > last_block) {
			ext4_msg(sb, KERN_ERR, "ext4_check_descriptors: "
			       "Block bitmap for group %u not in group "
			       "(block %llu)!", i, block_bitmap);
			return 0;
		}
		inode_bitmap = ext4_inode_bitmap(sb, gdp);
		if (inode_bitmap < first_block || inode_bitmap > last_block) {
			ext4_msg(sb, KERN_ERR, "ext4_check_descriptors: "
			       "Inode bitmap for group %u not in group "
			       "(block %llu)!", i, inode_bitmap);
			return 0;
		}
		inode_table = ext4_inode_table(sb, gdp);
		if (inode_table < first_block ||
		    inode_table + sbi->s_itb_per_group - 1 > last_block) {
			ext4_msg(sb, KERN_ERR, "ext4_check_descriptors: "
			       "Inode table for group %u not in group "
			       "(block %llu)!", i, inode_table);
			return 0;
		}
		ext4_lock_group(sb, i);
		if (!ext4_group_desc_csum_verify(sbi, i, gdp)) {
			ext4_msg(sb, KERN_ERR, "ext4_check_descriptors: "
				 "Checksum for group %u failed (%u!=%u)",
				 i, le16_to_cpu(ext4_group_desc_csum(sbi, i,
				     gdp)), le16_to_cpu(gdp->bg_checksum));
			if (!(sb->s_flags & MS_RDONLY)) {
				ext4_unlock_group(sb, i);
				return 0;
			}
		}
		ext4_unlock_group(sb, i);
		if (!flexbg_flag)
			first_block += EXT4_BLOCKS_PER_GROUP(sb);
	}

	ext4_free_blocks_count_set(sbi->s_es, ext4_count_free_blocks(sb));
	sbi->s_es->s_free_inodes_count =cpu_to_le32(ext4_count_free_inodes(sb));
	return 1;
}

/* ext4_orphan_cleanup() walks a singly-linked list of inodes (starting at
 * the superblock) which were deleted from all directories, but held open by
 * a process at the time of a crash.  We walk the list and try to delete these
 * inodes at recovery time (only with a read-write filesystem).
 *
 * In order to keep the orphan inode chain consistent during traversal (in
 * case of crash during recovery), we link each inode into the superblock
 * orphan list_head and handle it the same way as an inode deletion during
 * normal operation (which journals the operations for us).
 *
 * We only do an iget() and an iput() on each inode, which is very safe if we
 * accidentally point at an in-use or already deleted inode.  The worst that
 * can happen in this case is that we get a "bit already cleared" message from
 * ext4_free_inode().  The only reason we would point at a wrong inode is if
 * e2fsck was run on this filesystem, and it must have already done the orphan
 * inode cleanup for us, so we can safely abort without any further action.
 */
static void ext4_orphan_cleanup(struct super_block *sb,
				struct ext4_super_block *es)
{
	unsigned int s_flags = sb->s_flags;
	int nr_orphans = 0, nr_truncates = 0;
#ifdef CONFIG_QUOTA
	int i;
#endif
	if (!es->s_last_orphan) {
		jbd_debug(4, "no orphan inodes to clean up\n");
		return;
	}

	if (bdev_read_only(sb->s_bdev)) {
		ext4_msg(sb, KERN_ERR, "write access "
			"unavailable, skipping orphan cleanup");
		return;
	}

	if (EXT4_SB(sb)->s_mount_state & EXT4_ERROR_FS) {
		if (es->s_last_orphan)
			jbd_debug(1, "Errors on filesystem, "
				  "clearing orphan list.\n");
		es->s_last_orphan = 0;
		jbd_debug(1, "Skipping orphan recovery on fs with errors.\n");
		return;
	}

	if (s_flags & MS_RDONLY) {
		ext4_msg(sb, KERN_INFO, "orphan cleanup on readonly fs");
		sb->s_flags &= ~MS_RDONLY;
	}
#ifdef CONFIG_QUOTA
	/* Needed for iput() to work correctly and not trash data */
	sb->s_flags |= MS_ACTIVE;
	/* Turn on quotas so that they are updated correctly */
	for (i = 0; i < MAXQUOTAS; i++) {
		if (EXT4_SB(sb)->s_qf_names[i]) {
			int ret = ext4_quota_on_mount(sb, i);
			if (ret < 0)
				ext4_msg(sb, KERN_ERR,
					"Cannot turn on journaled "
					"quota: error %d", ret);
		}
	}
#endif

	while (es->s_last_orphan) {
		struct inode *inode;

		inode = ext4_orphan_get(sb, le32_to_cpu(es->s_last_orphan));
		if (IS_ERR(inode)) {
			es->s_last_orphan = 0;
			break;
		}

		list_add(&EXT4_I(inode)->i_orphan, &EXT4_SB(sb)->s_orphan);
		dquot_initialize(inode);
		if (inode->i_nlink) {
			ext4_msg(sb, KERN_DEBUG,
				"%s: truncating inode %lu to %lld bytes",
				__func__, inode->i_ino, inode->i_size);
			jbd_debug(2, "truncating inode %lu to %lld bytes\n",
				  inode->i_ino, inode->i_size);
			ext4_truncate(inode);
			nr_truncates++;
		} else {
			ext4_msg(sb, KERN_DEBUG,
				"%s: deleting unreferenced inode %lu",
				__func__, inode->i_ino);
			jbd_debug(2, "deleting unreferenced inode %lu\n",
				  inode->i_ino);
			nr_orphans++;
		}
		iput(inode);  /* The delete magic happens here! */
	}

#define PLURAL(x) (x), ((x) == 1) ? "" : "s"

	if (nr_orphans)
		ext4_msg(sb, KERN_INFO, "%d orphan inode%s deleted",
		       PLURAL(nr_orphans));
	if (nr_truncates)
		ext4_msg(sb, KERN_INFO, "%d truncate%s cleaned up",
		       PLURAL(nr_truncates));
#ifdef CONFIG_QUOTA
	/* Turn quotas off */
	for (i = 0; i < MAXQUOTAS; i++) {
		if (sb_dqopt(sb)->files[i])
			dquot_quota_off(sb, i);
	}
#endif
	sb->s_flags = s_flags; /* Restore MS_RDONLY status */
}

/*
 * Maximal extent format file size.
 * Resulting logical blkno at s_maxbytes must fit in our on-disk
 * extent format containers, within a sector_t, and within i_blocks
 * in the vfs.  ext4 inode has 48 bits of i_block in fsblock units,
 * so that won't be a limiting factor.
 *
 * Note, this does *not* consider any metadata overhead for vfs i_blocks.
 */
static loff_t ext4_max_size(int blkbits, int has_huge_files)
{
	loff_t res;
	loff_t upper_limit = MAX_LFS_FILESIZE;

	/* small i_blocks in vfs inode? */
	if (!has_huge_files || sizeof(blkcnt_t) < sizeof(u64)) {
		/*
		 * CONFIG_LBDAF is not enabled implies the inode
		 * i_block represent total blocks in 512 bytes
		 * 32 == size of vfs inode i_blocks * 8
		 */
		upper_limit = (1LL << 32) - 1;

		/* total blocks in file system block size */
		upper_limit >>= (blkbits - 9);
		upper_limit <<= blkbits;
	}

	/* 32-bit extent-start container, ee_block */
	res = 1LL << 32;
	res <<= blkbits;
	res -= 1;

	/* Sanity check against vm- & vfs- imposed limits */
	if (res > upper_limit)
		res = upper_limit;

	return res;
}

/*
 * Maximal bitmap file size.  There is a direct, and {,double-,triple-}indirect
 * block limit, and also a limit of (2^48 - 1) 512-byte sectors in i_blocks.
 * We need to be 1 filesystem block less than the 2^48 sector limit.
 */
static loff_t ext4_max_bitmap_size(int bits, int has_huge_files)
{
	loff_t res = EXT4_NDIR_BLOCKS;
	int meta_blocks;
	loff_t upper_limit;
	/* This is calculated to be the largest file size for a dense, block
	 * mapped file such that the file's total number of 512-byte sectors,
	 * including data and all indirect blocks, does not exceed (2^48 - 1).
	 *
	 * __u32 i_blocks_lo and _u16 i_blocks_high represent the total
	 * number of 512-byte sectors of the file.
	 */

	if (!has_huge_files || sizeof(blkcnt_t) < sizeof(u64)) {
		/*
		 * !has_huge_files or CONFIG_LBDAF not enabled implies that
		 * the inode i_block field represents total file blocks in
		 * 2^32 512-byte sectors == size of vfs inode i_blocks * 8
		 */
		upper_limit = (1LL << 32) - 1;

		/* total blocks in file system block size */
		upper_limit >>= (bits - 9);

	} else {
		/*
		 * We use 48 bit ext4_inode i_blocks
		 * With EXT4_HUGE_FILE_FL set the i_blocks
		 * represent total number of blocks in
		 * file system block size
		 */
		upper_limit = (1LL << 48) - 1;

	}

	/* indirect blocks */
	meta_blocks = 1;
	/* double indirect blocks */
	meta_blocks += 1 + (1LL << (bits-2));
	/* tripple indirect blocks */
	meta_blocks += 1 + (1LL << (bits-2)) + (1LL << (2*(bits-2)));

	upper_limit -= meta_blocks;
	upper_limit <<= bits;

	res += 1LL << (bits-2);
	res += 1LL << (2*(bits-2));
	res += 1LL << (3*(bits-2));
	res <<= bits;
	if (res > upper_limit)
		res = upper_limit;

	if (res > MAX_LFS_FILESIZE)
		res = MAX_LFS_FILESIZE;

	return res;
}

static ext4_fsblk_t descriptor_loc(struct super_block *sb,
				   ext4_fsblk_t logical_sb_block, int nr)
{
	struct ext4_sb_info *sbi = EXT4_SB(sb);
	ext4_group_t bg, first_meta_bg;
	int has_super = 0;

	first_meta_bg = le32_to_cpu(sbi->s_es->s_first_meta_bg);

	if (!EXT4_HAS_INCOMPAT_FEATURE(sb, EXT4_FEATURE_INCOMPAT_META_BG) ||
	    nr < first_meta_bg)
		return logical_sb_block + nr + 1;
	bg = sbi->s_desc_per_block * nr;
	if (ext4_bg_has_super(sb, bg))
		has_super = 1;

	return (has_super + ext4_group_first_block_no(sb, bg));
}

/**
 * ext4_get_stripe_size: Get the stripe size.
 * @sbi: In memory super block info
 *
 * If we have specified it via mount option, then
 * use the mount option value. If the value specified at mount time is
 * greater than the blocks per group use the super block value.
 * If the super block value is greater than blocks per group return 0.
 * Allocator needs it be less than blocks per group.
 *
 */
static unsigned long ext4_get_stripe_size(struct ext4_sb_info *sbi)
{
	unsigned long stride = le16_to_cpu(sbi->s_es->s_raid_stride);
	unsigned long stripe_width =
			le32_to_cpu(sbi->s_es->s_raid_stripe_width);

	if (sbi->s_stripe && sbi->s_stripe <= sbi->s_blocks_per_group)
		return sbi->s_stripe;

	if (stripe_width <= sbi->s_blocks_per_group)
		return stripe_width;

	if (stride <= sbi->s_blocks_per_group)
		return stride;

	return 0;
}

/* sysfs supprt */

struct ext4_attr {
	struct attribute attr;
	ssize_t (*show)(struct ext4_attr *, struct ext4_sb_info *, char *);
	ssize_t (*store)(struct ext4_attr *, struct ext4_sb_info *,
			 const char *, size_t);
	int offset;
};

static int parse_strtoul(const char *buf,
		unsigned long max, unsigned long *value)
{
	char *endp;

	*value = simple_strtoul(skip_spaces(buf), &endp, 0);
	endp = skip_spaces(endp);
	if (*endp || *value > max)
		return -EINVAL;

	return 0;
}

static ssize_t delayed_allocation_blocks_show(struct ext4_attr *a,
					      struct ext4_sb_info *sbi,
					      char *buf)
{
	return snprintf(buf, PAGE_SIZE, "%llu\n",
			(s64) percpu_counter_sum(&sbi->s_dirtyblocks_counter));
}

static ssize_t session_write_kbytes_show(struct ext4_attr *a,
					 struct ext4_sb_info *sbi, char *buf)
{
	struct super_block *sb = sbi->s_buddy_cache->i_sb;

	return snprintf(buf, PAGE_SIZE, "%lu\n",
			(part_stat_read(sb->s_bdev->bd_part, sectors[1]) -
			 sbi->s_sectors_written_start) >> 1);
}

static ssize_t lifetime_write_kbytes_show(struct ext4_attr *a,
					  struct ext4_sb_info *sbi, char *buf)
{
	struct super_block *sb = sbi->s_buddy_cache->i_sb;

	return snprintf(buf, PAGE_SIZE, "%llu\n",
			(unsigned long long)(sbi->s_kbytes_written +
			((part_stat_read(sb->s_bdev->bd_part, sectors[1]) -
			  EXT4_SB(sb)->s_sectors_written_start) >> 1)));
}

static ssize_t inode_readahead_blks_store(struct ext4_attr *a,
					  struct ext4_sb_info *sbi,
					  const char *buf, size_t count)
{
	unsigned long t;

	if (parse_strtoul(buf, 0x40000000, &t))
		return -EINVAL;

	if (!is_power_of_2(t))
		return -EINVAL;

	sbi->s_inode_readahead_blks = t;
	return count;
}

static ssize_t sbi_ui_show(struct ext4_attr *a,
			   struct ext4_sb_info *sbi, char *buf)
{
	unsigned int *ui = (unsigned int *) (((char *) sbi) + a->offset);

	return snprintf(buf, PAGE_SIZE, "%u\n", *ui);
}

static ssize_t sbi_ui_store(struct ext4_attr *a,
			    struct ext4_sb_info *sbi,
			    const char *buf, size_t count)
{
	unsigned int *ui = (unsigned int *) (((char *) sbi) + a->offset);
	unsigned long t;

	if (parse_strtoul(buf, 0xffffffff, &t))
		return -EINVAL;
	*ui = t;
	return count;
}

#define EXT4_ATTR_OFFSET(_name,_mode,_show,_store,_elname) \
static struct ext4_attr ext4_attr_##_name = {			\
	.attr = {.name = __stringify(_name), .mode = _mode },	\
	.show	= _show,					\
	.store	= _store,					\
	.offset = offsetof(struct ext4_sb_info, _elname),	\
}
#define EXT4_ATTR(name, mode, show, store) \
static struct ext4_attr ext4_attr_##name = __ATTR(name, mode, show, store)

#define EXT4_RO_ATTR(name) EXT4_ATTR(name, 0444, name##_show, NULL)
#define EXT4_RW_ATTR(name) EXT4_ATTR(name, 0644, name##_show, name##_store)
#define EXT4_RW_ATTR_SBI_UI(name, elname)	\
	EXT4_ATTR_OFFSET(name, 0644, sbi_ui_show, sbi_ui_store, elname)
#define ATTR_LIST(name) &ext4_attr_##name.attr

EXT4_RO_ATTR(delayed_allocation_blocks);
EXT4_RO_ATTR(session_write_kbytes);
EXT4_RO_ATTR(lifetime_write_kbytes);
EXT4_ATTR_OFFSET(inode_readahead_blks, 0644, sbi_ui_show,
		 inode_readahead_blks_store, s_inode_readahead_blks);
EXT4_RW_ATTR_SBI_UI(inode_goal, s_inode_goal);
EXT4_RW_ATTR_SBI_UI(mb_stats, s_mb_stats);
EXT4_RW_ATTR_SBI_UI(mb_max_to_scan, s_mb_max_to_scan);
EXT4_RW_ATTR_SBI_UI(mb_min_to_scan, s_mb_min_to_scan);
EXT4_RW_ATTR_SBI_UI(mb_order2_req, s_mb_order2_reqs);
EXT4_RW_ATTR_SBI_UI(mb_stream_req, s_mb_stream_request);
EXT4_RW_ATTR_SBI_UI(mb_group_prealloc, s_mb_group_prealloc);
EXT4_RW_ATTR_SBI_UI(max_writeback_mb_bump, s_max_writeback_mb_bump);

static struct attribute *ext4_attrs[] = {
	ATTR_LIST(delayed_allocation_blocks),
	ATTR_LIST(session_write_kbytes),
	ATTR_LIST(lifetime_write_kbytes),
	ATTR_LIST(inode_readahead_blks),
	ATTR_LIST(inode_goal),
	ATTR_LIST(mb_stats),
	ATTR_LIST(mb_max_to_scan),
	ATTR_LIST(mb_min_to_scan),
	ATTR_LIST(mb_order2_req),
	ATTR_LIST(mb_stream_req),
	ATTR_LIST(mb_group_prealloc),
	ATTR_LIST(max_writeback_mb_bump),
	NULL,
};

static ssize_t ext4_attr_show(struct kobject *kobj,
			      struct attribute *attr, char *buf)
{
	struct ext4_sb_info *sbi = container_of(kobj, struct ext4_sb_info,
						s_kobj);
	struct ext4_attr *a = container_of(attr, struct ext4_attr, attr);

	return a->show ? a->show(a, sbi, buf) : 0;
}

static ssize_t ext4_attr_store(struct kobject *kobj,
			       struct attribute *attr,
			       const char *buf, size_t len)
{
	struct ext4_sb_info *sbi = container_of(kobj, struct ext4_sb_info,
						s_kobj);
	struct ext4_attr *a = container_of(attr, struct ext4_attr, attr);

	return a->store ? a->store(a, sbi, buf, len) : 0;
}

static void ext4_sb_release(struct kobject *kobj)
{
	struct ext4_sb_info *sbi = container_of(kobj, struct ext4_sb_info,
						s_kobj);
	complete(&sbi->s_kobj_unregister);
}


static const struct sysfs_ops ext4_attr_ops = {
	.show	= ext4_attr_show,
	.store	= ext4_attr_store,
};

static struct kobj_type ext4_ktype = {
	.default_attrs	= ext4_attrs,
	.sysfs_ops	= &ext4_attr_ops,
	.release	= ext4_sb_release,
};

/*
 * Check whether this filesystem can be mounted based on
 * the features present and the RDONLY/RDWR mount requested.
 * Returns 1 if this filesystem can be mounted as requested,
 * 0 if it cannot be.
 */
static int ext4_feature_set_ok(struct super_block *sb, int readonly)
{
	if (EXT4_HAS_INCOMPAT_FEATURE(sb, ~EXT4_FEATURE_INCOMPAT_SUPP)) {
		ext4_msg(sb, KERN_ERR,
			"Couldn't mount because of "
			"unsupported optional features (%x)",
			(le32_to_cpu(EXT4_SB(sb)->s_es->s_feature_incompat) &
			~EXT4_FEATURE_INCOMPAT_SUPP));
		return 0;
	}

	if (readonly)
		return 1;

	/* Check that feature set is OK for a read-write mount */
	if (EXT4_HAS_RO_COMPAT_FEATURE(sb, ~EXT4_FEATURE_RO_COMPAT_SUPP)) {
		ext4_msg(sb, KERN_ERR, "couldn't mount RDWR because of "
			 "unsupported optional features (%x)",
			 (le32_to_cpu(EXT4_SB(sb)->s_es->s_feature_ro_compat) &
				~EXT4_FEATURE_RO_COMPAT_SUPP));
		return 0;
	}
	/*
	 * Large file size enabled file system can only be mounted
	 * read-write on 32-bit systems if kernel is built with CONFIG_LBDAF
	 */
	if (EXT4_HAS_RO_COMPAT_FEATURE(sb, EXT4_FEATURE_RO_COMPAT_HUGE_FILE)) {
		if (sizeof(blkcnt_t) < sizeof(u64)) {
			ext4_msg(sb, KERN_ERR, "Filesystem with huge files "
				 "cannot be mounted RDWR without "
				 "CONFIG_LBDAF");
			return 0;
		}
	}
	return 1;
}

static int ext4_fill_super(struct super_block *sb, void *data, int silent)
				__releases(kernel_lock)
				__acquires(kernel_lock)
{
	char *orig_data = kstrdup(data, GFP_KERNEL);
	struct buffer_head *bh;
	struct ext4_super_block *es = NULL;
	struct ext4_sb_info *sbi;
	ext4_fsblk_t block;
	ext4_fsblk_t sb_block = get_sb_block(&data);
	ext4_fsblk_t logical_sb_block;
	unsigned long offset = 0;
	unsigned long journal_devnum = 0;
	unsigned long def_mount_opts;
	struct inode *root;
	char *cp;
	const char *descr;
	int ret = -EINVAL;
	int blocksize;
	unsigned int db_count;
	unsigned int i;
	int needs_recovery, has_huge_files;
	__u64 blocks_count;
	int err;
	unsigned int journal_ioprio = DEFAULT_JOURNAL_IOPRIO;

	sbi = kzalloc(sizeof(*sbi), GFP_KERNEL);
	if (!sbi)
		return -ENOMEM;

	sbi->s_blockgroup_lock =
		kzalloc(sizeof(struct blockgroup_lock), GFP_KERNEL);
	if (!sbi->s_blockgroup_lock) {
		kfree(sbi);
		return -ENOMEM;
	}
	sb->s_fs_info = sbi;
	sbi->s_mount_opt = 0;
	sbi->s_resuid = EXT4_DEF_RESUID;
	sbi->s_resgid = EXT4_DEF_RESGID;
	sbi->s_inode_readahead_blks = EXT4_DEF_INODE_READAHEAD_BLKS;
	sbi->s_sb_block = sb_block;
	sbi->s_sectors_written_start = part_stat_read(sb->s_bdev->bd_part,
						      sectors[1]);

	unlock_kernel();

	/* Cleanup superblock name */
	for (cp = sb->s_id; (cp = strchr(cp, '/'));)
		*cp = '!';

	blocksize = sb_min_blocksize(sb, EXT4_MIN_BLOCK_SIZE);
	if (!blocksize) {
		ext4_msg(sb, KERN_ERR, "unable to set blocksize");
		goto out_fail;
	}

	/*
	 * The ext4 superblock will not be buffer aligned for other than 1kB
	 * block sizes.  We need to calculate the offset from buffer start.
	 */
	if (blocksize != EXT4_MIN_BLOCK_SIZE) {
		logical_sb_block = sb_block * EXT4_MIN_BLOCK_SIZE;
		offset = do_div(logical_sb_block, blocksize);
	} else {
		logical_sb_block = sb_block;
	}

	if (!(bh = sb_bread(sb, logical_sb_block))) {
		ext4_msg(sb, KERN_ERR, "unable to read superblock");
		goto out_fail;
	}
	/*
	 * Note: s_es must be initialized as soon as possible because
	 *       some ext4 macro-instructions depend on its value
	 */
	es = (struct ext4_super_block *) (((char *)bh->b_data) + offset);
	sbi->s_es = es;
	sb->s_magic = le16_to_cpu(es->s_magic);
	if (sb->s_magic != EXT4_SUPER_MAGIC)
		goto cantfind_ext4;
	sbi->s_kbytes_written = le64_to_cpu(es->s_kbytes_written);

	/* Set defaults before we parse the mount options */
	def_mount_opts = le32_to_cpu(es->s_default_mount_opts);
	if (def_mount_opts & EXT4_DEFM_DEBUG)
		set_opt(sbi->s_mount_opt, DEBUG);
	if (def_mount_opts & EXT4_DEFM_BSDGROUPS) {
		ext4_msg(sb, KERN_WARNING, deprecated_msg, "bsdgroups",
			"2.6.38");
		set_opt(sbi->s_mount_opt, GRPID);
	}
	if (def_mount_opts & EXT4_DEFM_UID16)
		set_opt(sbi->s_mount_opt, NO_UID32);
#ifdef CONFIG_EXT4_FS_XATTR
	if (def_mount_opts & EXT4_DEFM_XATTR_USER)
		set_opt(sbi->s_mount_opt, XATTR_USER);
#endif
#ifdef CONFIG_EXT4_FS_POSIX_ACL
	if (def_mount_opts & EXT4_DEFM_ACL)
		set_opt(sbi->s_mount_opt, POSIX_ACL);
#endif
	if ((def_mount_opts & EXT4_DEFM_JMODE) == EXT4_DEFM_JMODE_DATA)
		set_opt(sbi->s_mount_opt, JOURNAL_DATA);
	else if ((def_mount_opts & EXT4_DEFM_JMODE) == EXT4_DEFM_JMODE_ORDERED)
		set_opt(sbi->s_mount_opt, ORDERED_DATA);
	else if ((def_mount_opts & EXT4_DEFM_JMODE) == EXT4_DEFM_JMODE_WBACK)
		set_opt(sbi->s_mount_opt, WRITEBACK_DATA);

	if (le16_to_cpu(sbi->s_es->s_errors) == EXT4_ERRORS_PANIC)
		set_opt(sbi->s_mount_opt, ERRORS_PANIC);
	else if (le16_to_cpu(sbi->s_es->s_errors) == EXT4_ERRORS_CONTINUE)
		set_opt(sbi->s_mount_opt, ERRORS_CONT);
	else
		set_opt(sbi->s_mount_opt, ERRORS_RO);

	sbi->s_resuid = le16_to_cpu(es->s_def_resuid);
	sbi->s_resgid = le16_to_cpu(es->s_def_resgid);
	sbi->s_commit_interval = JBD2_DEFAULT_MAX_COMMIT_AGE * HZ;
	sbi->s_min_batch_time = EXT4_DEF_MIN_BATCH_TIME;
	sbi->s_max_batch_time = EXT4_DEF_MAX_BATCH_TIME;

	set_opt(sbi->s_mount_opt, BARRIER);

	/*
	 * enable delayed allocation by default
	 * Use -o nodelalloc to turn it off
	 */
	if (!IS_EXT3_SB(sb))
		set_opt(sbi->s_mount_opt, DELALLOC);

	if (!parse_options((char *) data, sb, &journal_devnum,
			   &journal_ioprio, NULL, 0))
		goto failed_mount;

	sb->s_flags = (sb->s_flags & ~MS_POSIXACL) |
		(test_opt(sb, POSIX_ACL) ? MS_POSIXACL : 0);

	if (le32_to_cpu(es->s_rev_level) == EXT4_GOOD_OLD_REV &&
	    (EXT4_HAS_COMPAT_FEATURE(sb, ~0U) ||
	     EXT4_HAS_RO_COMPAT_FEATURE(sb, ~0U) ||
	     EXT4_HAS_INCOMPAT_FEATURE(sb, ~0U)))
		ext4_msg(sb, KERN_WARNING,
		       "feature flags set on rev 0 fs, "
		       "running e2fsck is recommended");

	/*
	 * Check feature flags regardless of the revision level, since we
	 * previously didn't change the revision level when setting the flags,
	 * so there is a chance incompat flags are set on a rev 0 filesystem.
	 */
	if (!ext4_feature_set_ok(sb, (sb->s_flags & MS_RDONLY)))
		goto failed_mount;

	blocksize = BLOCK_SIZE << le32_to_cpu(es->s_log_block_size);

	if (blocksize < EXT4_MIN_BLOCK_SIZE ||
	    blocksize > EXT4_MAX_BLOCK_SIZE) {
		ext4_msg(sb, KERN_ERR,
		       "Unsupported filesystem blocksize %d", blocksize);
		goto failed_mount;
	}

	if (sb->s_blocksize != blocksize) {
		/* Validate the filesystem blocksize */
		if (!sb_set_blocksize(sb, blocksize)) {
			ext4_msg(sb, KERN_ERR, "bad block size %d",
					blocksize);
			goto failed_mount;
		}

		brelse(bh);
		logical_sb_block = sb_block * EXT4_MIN_BLOCK_SIZE;
		offset = do_div(logical_sb_block, blocksize);
		bh = sb_bread(sb, logical_sb_block);
		if (!bh) {
			ext4_msg(sb, KERN_ERR,
			       "Can't read superblock on 2nd try");
			goto failed_mount;
		}
		es = (struct ext4_super_block *)(((char *)bh->b_data) + offset);
		sbi->s_es = es;
		if (es->s_magic != cpu_to_le16(EXT4_SUPER_MAGIC)) {
			ext4_msg(sb, KERN_ERR,
			       "Magic mismatch, very weird!");
			goto failed_mount;
		}
	}

	has_huge_files = EXT4_HAS_RO_COMPAT_FEATURE(sb,
				EXT4_FEATURE_RO_COMPAT_HUGE_FILE);
	sbi->s_bitmap_maxbytes = ext4_max_bitmap_size(sb->s_blocksize_bits,
						      has_huge_files);
	sb->s_maxbytes = ext4_max_size(sb->s_blocksize_bits, has_huge_files);

	if (le32_to_cpu(es->s_rev_level) == EXT4_GOOD_OLD_REV) {
		sbi->s_inode_size = EXT4_GOOD_OLD_INODE_SIZE;
		sbi->s_first_ino = EXT4_GOOD_OLD_FIRST_INO;
	} else {
		sbi->s_inode_size = le16_to_cpu(es->s_inode_size);
		sbi->s_first_ino = le32_to_cpu(es->s_first_ino);
		if ((sbi->s_inode_size < EXT4_GOOD_OLD_INODE_SIZE) ||
		    (!is_power_of_2(sbi->s_inode_size)) ||
		    (sbi->s_inode_size > blocksize)) {
			ext4_msg(sb, KERN_ERR,
			       "unsupported inode size: %d",
			       sbi->s_inode_size);
			goto failed_mount;
		}
		if (sbi->s_inode_size > EXT4_GOOD_OLD_INODE_SIZE)
			sb->s_time_gran = 1 << (EXT4_EPOCH_BITS - 2);
	}

	sbi->s_desc_size = le16_to_cpu(es->s_desc_size);
	if (EXT4_HAS_INCOMPAT_FEATURE(sb, EXT4_FEATURE_INCOMPAT_64BIT)) {
		if (sbi->s_desc_size < EXT4_MIN_DESC_SIZE_64BIT ||
		    sbi->s_desc_size > EXT4_MAX_DESC_SIZE ||
		    !is_power_of_2(sbi->s_desc_size)) {
			ext4_msg(sb, KERN_ERR,
			       "unsupported descriptor size %lu",
			       sbi->s_desc_size);
			goto failed_mount;
		}
	} else
		sbi->s_desc_size = EXT4_MIN_DESC_SIZE;

	sbi->s_blocks_per_group = le32_to_cpu(es->s_blocks_per_group);
	sbi->s_inodes_per_group = le32_to_cpu(es->s_inodes_per_group);
	if (EXT4_INODE_SIZE(sb) == 0 || EXT4_INODES_PER_GROUP(sb) == 0)
		goto cantfind_ext4;

	sbi->s_inodes_per_block = blocksize / EXT4_INODE_SIZE(sb);
	if (sbi->s_inodes_per_block == 0)
		goto cantfind_ext4;
	sbi->s_itb_per_group = sbi->s_inodes_per_group /
					sbi->s_inodes_per_block;
	sbi->s_desc_per_block = blocksize / EXT4_DESC_SIZE(sb);
	sbi->s_sbh = bh;
	sbi->s_mount_state = le16_to_cpu(es->s_state);
	sbi->s_addr_per_block_bits = ilog2(EXT4_ADDR_PER_BLOCK(sb));
	sbi->s_desc_per_block_bits = ilog2(EXT4_DESC_PER_BLOCK(sb));

	for (i = 0; i < 4; i++)
		sbi->s_hash_seed[i] = le32_to_cpu(es->s_hash_seed[i]);
	sbi->s_def_hash_version = es->s_def_hash_version;
	i = le32_to_cpu(es->s_flags);
	if (i & EXT2_FLAGS_UNSIGNED_HASH)
		sbi->s_hash_unsigned = 3;
	else if ((i & EXT2_FLAGS_SIGNED_HASH) == 0) {
#ifdef __CHAR_UNSIGNED__
		es->s_flags |= cpu_to_le32(EXT2_FLAGS_UNSIGNED_HASH);
		sbi->s_hash_unsigned = 3;
#else
		es->s_flags |= cpu_to_le32(EXT2_FLAGS_SIGNED_HASH);
#endif
		sb->s_dirt = 1;
	}

	if (sbi->s_blocks_per_group > blocksize * 8) {
		ext4_msg(sb, KERN_ERR,
		       "#blocks per group too big: %lu",
		       sbi->s_blocks_per_group);
		goto failed_mount;
	}
	if (sbi->s_inodes_per_group > blocksize * 8) {
		ext4_msg(sb, KERN_ERR,
		       "#inodes per group too big: %lu",
		       sbi->s_inodes_per_group);
		goto failed_mount;
	}

	/*
	 * Test whether we have more sectors than will fit in sector_t,
	 * and whether the max offset is addressable by the page cache.
	 */
	if ((ext4_blocks_count(es) >
	     (sector_t)(~0ULL) >> (sb->s_blocksize_bits - 9)) ||
	    (ext4_blocks_count(es) >
	     (pgoff_t)(~0ULL) >> (PAGE_CACHE_SHIFT - sb->s_blocksize_bits))) {
		ext4_msg(sb, KERN_ERR, "filesystem"
			 " too large to mount safely on this system");
		if (sizeof(sector_t) < 8)
			ext4_msg(sb, KERN_WARNING, "CONFIG_LBDAF not enabled");
		ret = -EFBIG;
		goto failed_mount;
	}

	if (EXT4_BLOCKS_PER_GROUP(sb) == 0)
		goto cantfind_ext4;

	/* check blocks count against device size */
	blocks_count = sb->s_bdev->bd_inode->i_size >> sb->s_blocksize_bits;
	if (blocks_count && ext4_blocks_count(es) > blocks_count) {
		ext4_msg(sb, KERN_WARNING, "bad geometry: block count %llu "
		       "exceeds size of device (%llu blocks)",
		       ext4_blocks_count(es), blocks_count);
		goto failed_mount;
	}

	/*
	 * It makes no sense for the first data block to be beyond the end
	 * of the filesystem.
	 */
	if (le32_to_cpu(es->s_first_data_block) >= ext4_blocks_count(es)) {
                ext4_msg(sb, KERN_WARNING, "bad geometry: first data"
			 "block %u is beyond end of filesystem (%llu)",
			 le32_to_cpu(es->s_first_data_block),
			 ext4_blocks_count(es));
		goto failed_mount;
	}
	blocks_count = (ext4_blocks_count(es) -
			le32_to_cpu(es->s_first_data_block) +
			EXT4_BLOCKS_PER_GROUP(sb) - 1);
	do_div(blocks_count, EXT4_BLOCKS_PER_GROUP(sb));
	if (blocks_count > ((uint64_t)1<<32) - EXT4_DESC_PER_BLOCK(sb)) {
		ext4_msg(sb, KERN_WARNING, "groups count too large: %u "
		       "(block count %llu, first data block %u, "
		       "blocks per group %lu)", sbi->s_groups_count,
		       ext4_blocks_count(es),
		       le32_to_cpu(es->s_first_data_block),
		       EXT4_BLOCKS_PER_GROUP(sb));
		goto failed_mount;
	}
	sbi->s_groups_count = blocks_count;
	sbi->s_blockfile_groups = min_t(ext4_group_t, sbi->s_groups_count,
			(EXT4_MAX_BLOCK_FILE_PHYS / EXT4_BLOCKS_PER_GROUP(sb)));
	db_count = (sbi->s_groups_count + EXT4_DESC_PER_BLOCK(sb) - 1) /
		   EXT4_DESC_PER_BLOCK(sb);
	sbi->s_group_desc = kmalloc(db_count * sizeof(struct buffer_head *),
				    GFP_KERNEL);
	if (sbi->s_group_desc == NULL) {
		ext4_msg(sb, KERN_ERR, "not enough memory");
		goto failed_mount;
	}

#ifdef CONFIG_PROC_FS
	if (ext4_proc_root)
		sbi->s_proc = proc_mkdir(sb->s_id, ext4_proc_root);
#endif

	bgl_lock_init(sbi->s_blockgroup_lock);

	for (i = 0; i < db_count; i++) {
		block = descriptor_loc(sb, logical_sb_block, i);
		sbi->s_group_desc[i] = sb_bread(sb, block);
		if (!sbi->s_group_desc[i]) {
			ext4_msg(sb, KERN_ERR,
			       "can't read group descriptor %d", i);
			db_count = i;
			goto failed_mount2;
		}
	}
	if (!ext4_check_descriptors(sb)) {
		ext4_msg(sb, KERN_ERR, "group descriptors corrupted!");
		goto failed_mount2;
	}
	if (EXT4_HAS_INCOMPAT_FEATURE(sb, EXT4_FEATURE_INCOMPAT_FLEX_BG))
		if (!ext4_fill_flex_info(sb)) {
			ext4_msg(sb, KERN_ERR,
			       "unable to initialize "
			       "flex_bg meta info!");
			goto failed_mount2;
		}

	sbi->s_gdb_count = db_count;
	get_random_bytes(&sbi->s_next_generation, sizeof(u32));
	spin_lock_init(&sbi->s_next_gen_lock);

	sbi->s_stripe = ext4_get_stripe_size(sbi);
	sbi->s_max_writeback_mb_bump = 128;

	/*
	 * set up enough so that it can read an inode
	 */
	if (!test_opt(sb, NOLOAD) &&
	    EXT4_HAS_COMPAT_FEATURE(sb, EXT4_FEATURE_COMPAT_HAS_JOURNAL))
		sb->s_op = &ext4_sops;
	else
		sb->s_op = &ext4_nojournal_sops;
	sb->s_export_op = &ext4_export_ops;
	sb->s_xattr = ext4_xattr_handlers;
#ifdef CONFIG_QUOTA
	sb->s_qcop = &ext4_qctl_operations;
	sb->dq_op = &ext4_quota_operations;
#endif
	INIT_LIST_HEAD(&sbi->s_orphan); /* unlinked but open files */
	mutex_init(&sbi->s_orphan_lock);
	mutex_init(&sbi->s_resize_lock);

	sb->s_root = NULL;

	needs_recovery = (es->s_last_orphan != 0 ||
			  EXT4_HAS_INCOMPAT_FEATURE(sb,
				    EXT4_FEATURE_INCOMPAT_RECOVER));

	/*
	 * The first inode we look at is the journal inode.  Don't try
	 * root first: it may be modified in the journal!
	 */
	if (!test_opt(sb, NOLOAD) &&
	    EXT4_HAS_COMPAT_FEATURE(sb, EXT4_FEATURE_COMPAT_HAS_JOURNAL)) {
		if (ext4_load_journal(sb, es, journal_devnum))
			goto failed_mount3;
	} else if (test_opt(sb, NOLOAD) && !(sb->s_flags & MS_RDONLY) &&
	      EXT4_HAS_INCOMPAT_FEATURE(sb, EXT4_FEATURE_INCOMPAT_RECOVER)) {
		ext4_msg(sb, KERN_ERR, "required journal recovery "
		       "suppressed and not mounted read-only");
		goto failed_mount_wq;
	} else {
		clear_opt(sbi->s_mount_opt, DATA_FLAGS);
		set_opt(sbi->s_mount_opt, WRITEBACK_DATA);
		sbi->s_journal = NULL;
		needs_recovery = 0;
		goto no_journal;
	}

	if (ext4_blocks_count(es) > 0xffffffffULL &&
	    !jbd2_journal_set_features(EXT4_SB(sb)->s_journal, 0, 0,
				       JBD2_FEATURE_INCOMPAT_64BIT)) {
		ext4_msg(sb, KERN_ERR, "Failed to set 64-bit journal feature");
		goto failed_mount_wq;
	}

	if (test_opt(sb, JOURNAL_ASYNC_COMMIT)) {
		jbd2_journal_set_features(sbi->s_journal,
				JBD2_FEATURE_COMPAT_CHECKSUM, 0,
				JBD2_FEATURE_INCOMPAT_ASYNC_COMMIT);
	} else if (test_opt(sb, JOURNAL_CHECKSUM)) {
		jbd2_journal_set_features(sbi->s_journal,
				JBD2_FEATURE_COMPAT_CHECKSUM, 0, 0);
		jbd2_journal_clear_features(sbi->s_journal, 0, 0,
				JBD2_FEATURE_INCOMPAT_ASYNC_COMMIT);
	} else {
		jbd2_journal_clear_features(sbi->s_journal,
				JBD2_FEATURE_COMPAT_CHECKSUM, 0,
				JBD2_FEATURE_INCOMPAT_ASYNC_COMMIT);
	}

	/* We have now updated the journal if required, so we can
	 * validate the data journaling mode. */
	switch (test_opt(sb, DATA_FLAGS)) {
	case 0:
		/* No mode set, assume a default based on the journal
		 * capabilities: ORDERED_DATA if the journal can
		 * cope, else JOURNAL_DATA
		 */
		if (jbd2_journal_check_available_features
		    (sbi->s_journal, 0, 0, JBD2_FEATURE_INCOMPAT_REVOKE))
			set_opt(sbi->s_mount_opt, ORDERED_DATA);
		else
			set_opt(sbi->s_mount_opt, JOURNAL_DATA);
		break;

	case EXT4_MOUNT_ORDERED_DATA:
	case EXT4_MOUNT_WRITEBACK_DATA:
		if (!jbd2_journal_check_available_features
		    (sbi->s_journal, 0, 0, JBD2_FEATURE_INCOMPAT_REVOKE)) {
			ext4_msg(sb, KERN_ERR, "Journal does not support "
			       "requested data journaling mode");
			goto failed_mount_wq;
		}
	default:
		break;
	}
	set_task_ioprio(sbi->s_journal->j_task, journal_ioprio);

no_journal:
	err = percpu_counter_init(&sbi->s_freeblocks_counter,
				  ext4_count_free_blocks(sb));
	if (!err)
		err = percpu_counter_init(&sbi->s_freeinodes_counter,
					  ext4_count_free_inodes(sb));
	if (!err)
		err = percpu_counter_init(&sbi->s_dirs_counter,
					  ext4_count_dirs(sb));
	if (!err)
		err = percpu_counter_init(&sbi->s_dirtyblocks_counter, 0);
	if (err) {
		ext4_msg(sb, KERN_ERR, "insufficient memory");
		goto failed_mount_wq;
	}
	if (test_opt(sb, NOBH)) {
		if (!(test_opt(sb, DATA_FLAGS) == EXT4_MOUNT_WRITEBACK_DATA)) {
			ext4_msg(sb, KERN_WARNING, "Ignoring nobh option - "
				"its supported only with writeback mode");
			clear_opt(sbi->s_mount_opt, NOBH);
		}
		if (test_opt(sb, DIOREAD_NOLOCK)) {
			ext4_msg(sb, KERN_WARNING, "dioread_nolock option is "
				"not supported with nobh mode");
			goto failed_mount_wq;
		}
	}
	EXT4_SB(sb)->dio_unwritten_wq = create_workqueue("ext4-dio-unwritten");
	if (!EXT4_SB(sb)->dio_unwritten_wq) {
		printk(KERN_ERR "EXT4-fs: failed to create DIO workqueue\n");
		goto failed_mount_wq;
	}

	/*
	 * The jbd2_journal_load will have done any necessary log recovery,
	 * so we can safely mount the rest of the filesystem now.
	 */

	root = ext4_iget(sb, EXT4_ROOT_INO);
	if (IS_ERR(root)) {
		ext4_msg(sb, KERN_ERR, "get root inode failed");
		ret = PTR_ERR(root);
		goto failed_mount4;
	}
	if (!S_ISDIR(root->i_mode) || !root->i_blocks || !root->i_size) {
		iput(root);
		ext4_msg(sb, KERN_ERR, "corrupt root inode, run e2fsck");
		goto failed_mount4;
	}
	sb->s_root = d_alloc_root(root);
	if (!sb->s_root) {
		ext4_msg(sb, KERN_ERR, "get root dentry failed");
		iput(root);
		ret = -ENOMEM;
		goto failed_mount4;
	}

	ext4_setup_super(sb, es, sb->s_flags & MS_RDONLY);

	/* determine the minimum size of new large inodes, if present */
	if (sbi->s_inode_size > EXT4_GOOD_OLD_INODE_SIZE) {
		sbi->s_want_extra_isize = sizeof(struct ext4_inode) -
						     EXT4_GOOD_OLD_INODE_SIZE;
		if (EXT4_HAS_RO_COMPAT_FEATURE(sb,
				       EXT4_FEATURE_RO_COMPAT_EXTRA_ISIZE)) {
			if (sbi->s_want_extra_isize <
			    le16_to_cpu(es->s_want_extra_isize))
				sbi->s_want_extra_isize =
					le16_to_cpu(es->s_want_extra_isize);
			if (sbi->s_want_extra_isize <
			    le16_to_cpu(es->s_min_extra_isize))
				sbi->s_want_extra_isize =
					le16_to_cpu(es->s_min_extra_isize);
		}
	}
	/* Check if enough inode space is available */
	if (EXT4_GOOD_OLD_INODE_SIZE + sbi->s_want_extra_isize >
							sbi->s_inode_size) {
		sbi->s_want_extra_isize = sizeof(struct ext4_inode) -
						       EXT4_GOOD_OLD_INODE_SIZE;
		ext4_msg(sb, KERN_INFO, "required extra inode space not"
			 "available");
	}

	if (test_opt(sb, DELALLOC) &&
	    (test_opt(sb, DATA_FLAGS) == EXT4_MOUNT_JOURNAL_DATA)) {
		ext4_msg(sb, KERN_WARNING, "Ignoring delalloc option - "
			 "requested data journaling mode");
		clear_opt(sbi->s_mount_opt, DELALLOC);
	}
	if (test_opt(sb, DIOREAD_NOLOCK)) {
		if (test_opt(sb, DATA_FLAGS) == EXT4_MOUNT_JOURNAL_DATA) {
			ext4_msg(sb, KERN_WARNING, "Ignoring dioread_nolock "
				"option - requested data journaling mode");
			clear_opt(sbi->s_mount_opt, DIOREAD_NOLOCK);
		}
		if (sb->s_blocksize < PAGE_SIZE) {
			ext4_msg(sb, KERN_WARNING, "Ignoring dioread_nolock "
				"option - block size is too small");
			clear_opt(sbi->s_mount_opt, DIOREAD_NOLOCK);
		}
	}

	err = ext4_setup_system_zone(sb);
	if (err) {
		ext4_msg(sb, KERN_ERR, "failed to initialize system "
			 "zone (%d)", err);
		goto failed_mount4;
	}

	ext4_ext_init(sb);
	err = ext4_mb_init(sb, needs_recovery);
	if (err) {
		ext4_msg(sb, KERN_ERR, "failed to initalize mballoc (%d)",
			 err);
		goto failed_mount4;
	}

	sbi->s_kobj.kset = ext4_kset;
	init_completion(&sbi->s_kobj_unregister);
	err = kobject_init_and_add(&sbi->s_kobj, &ext4_ktype, NULL,
				   "%s", sb->s_id);
	if (err) {
		ext4_mb_release(sb);
		ext4_ext_release(sb);
		goto failed_mount4;
	};

	EXT4_SB(sb)->s_mount_state |= EXT4_ORPHAN_FS;
	ext4_orphan_cleanup(sb, es);
	EXT4_SB(sb)->s_mount_state &= ~EXT4_ORPHAN_FS;
	if (needs_recovery) {
		ext4_msg(sb, KERN_INFO, "recovery complete");
		ext4_mark_recovery_complete(sb, es);
	}
	if (EXT4_SB(sb)->s_journal) {
		if (test_opt(sb, DATA_FLAGS) == EXT4_MOUNT_JOURNAL_DATA)
			descr = " journalled data mode";
		else if (test_opt(sb, DATA_FLAGS) == EXT4_MOUNT_ORDERED_DATA)
			descr = " ordered data mode";
		else
			descr = " writeback data mode";
	} else
		descr = "out journal";

	ext4_msg(sb, KERN_INFO, "mounted filesystem with%s. "
		"Opts: %s", descr, orig_data);

	lock_kernel();
	kfree(orig_data);
	return 0;

cantfind_ext4:
	if (!silent)
		ext4_msg(sb, KERN_ERR, "VFS: Can't find ext4 filesystem");
	goto failed_mount;

failed_mount4:
	ext4_msg(sb, KERN_ERR, "mount failed");
	destroy_workqueue(EXT4_SB(sb)->dio_unwritten_wq);
failed_mount_wq:
	ext4_release_system_zone(sb);
	if (sbi->s_journal) {
		jbd2_journal_destroy(sbi->s_journal);
		sbi->s_journal = NULL;
	}
	percpu_counter_destroy(&sbi->s_freeblocks_counter);
	percpu_counter_destroy(&sbi->s_freeinodes_counter);
	percpu_counter_destroy(&sbi->s_dirs_counter);
	percpu_counter_destroy(&sbi->s_dirtyblocks_counter);
failed_mount3:
	if (sbi->s_flex_groups) {
		if (is_vmalloc_addr(sbi->s_flex_groups))
			vfree(sbi->s_flex_groups);
		else
			kfree(sbi->s_flex_groups);
	}
failed_mount2:
	for (i = 0; i < db_count; i++)
		brelse(sbi->s_group_desc[i]);
	kfree(sbi->s_group_desc);
failed_mount:
	if (sbi->s_proc) {
		remove_proc_entry(sb->s_id, ext4_proc_root);
	}
#ifdef CONFIG_QUOTA
	for (i = 0; i < MAXQUOTAS; i++)
		kfree(sbi->s_qf_names[i]);
#endif
	ext4_blkdev_remove(sbi);
	brelse(bh);
out_fail:
	sb->s_fs_info = NULL;
	kfree(sbi->s_blockgroup_lock);
	kfree(sbi);
	lock_kernel();
	kfree(orig_data);
	return ret;
}

/*
 * Setup any per-fs journal parameters now.  We'll do this both on
 * initial mount, once the journal has been initialised but before we've
 * done any recovery; and again on any subsequent remount.
 */
static void ext4_init_journal_params(struct super_block *sb, journal_t *journal)
{
	struct ext4_sb_info *sbi = EXT4_SB(sb);

	journal->j_commit_interval = sbi->s_commit_interval;
	journal->j_min_batch_time = sbi->s_min_batch_time;
	journal->j_max_batch_time = sbi->s_max_batch_time;

	spin_lock(&journal->j_state_lock);
	if (test_opt(sb, BARRIER))
		journal->j_flags |= JBD2_BARRIER;
	else
		journal->j_flags &= ~JBD2_BARRIER;
	if (test_opt(sb, DATA_ERR_ABORT))
		journal->j_flags |= JBD2_ABORT_ON_SYNCDATA_ERR;
	else
		journal->j_flags &= ~JBD2_ABORT_ON_SYNCDATA_ERR;
	spin_unlock(&journal->j_state_lock);
}

static journal_t *ext4_get_journal(struct super_block *sb,
				   unsigned int journal_inum)
{
	struct inode *journal_inode;
	journal_t *journal;

	BUG_ON(!EXT4_HAS_COMPAT_FEATURE(sb, EXT4_FEATURE_COMPAT_HAS_JOURNAL));

	/* First, test for the existence of a valid inode on disk.  Bad
	 * things happen if we iget() an unused inode, as the subsequent
	 * iput() will try to delete it. */

	journal_inode = ext4_iget(sb, journal_inum);
	if (IS_ERR(journal_inode)) {
		ext4_msg(sb, KERN_ERR, "no journal found");
		return NULL;
	}
	if (!journal_inode->i_nlink) {
		make_bad_inode(journal_inode);
		iput(journal_inode);
		ext4_msg(sb, KERN_ERR, "journal inode is deleted");
		return NULL;
	}

	jbd_debug(2, "Journal inode found at %p: %lld bytes\n",
		  journal_inode, journal_inode->i_size);
	if (!S_ISREG(journal_inode->i_mode)) {
		ext4_msg(sb, KERN_ERR, "invalid journal inode");
		iput(journal_inode);
		return NULL;
	}

	journal = jbd2_journal_init_inode(journal_inode);
	if (!journal) {
		ext4_msg(sb, KERN_ERR, "Could not load journal inode");
		iput(journal_inode);
		return NULL;
	}
	journal->j_private = sb;
	ext4_init_journal_params(sb, journal);
	return journal;
}

static journal_t *ext4_get_dev_journal(struct super_block *sb,
				       dev_t j_dev)
{
	struct buffer_head *bh;
	journal_t *journal;
	ext4_fsblk_t start;
	ext4_fsblk_t len;
	int hblock, blocksize;
	ext4_fsblk_t sb_block;
	unsigned long offset;
	struct ext4_super_block *es;
	struct block_device *bdev;

	BUG_ON(!EXT4_HAS_COMPAT_FEATURE(sb, EXT4_FEATURE_COMPAT_HAS_JOURNAL));

	bdev = ext4_blkdev_get(j_dev, sb);
	if (bdev == NULL)
		return NULL;

	if (bd_claim(bdev, sb)) {
		ext4_msg(sb, KERN_ERR,
			"failed to claim external journal device");
		blkdev_put(bdev, FMODE_READ|FMODE_WRITE);
		return NULL;
	}

	blocksize = sb->s_blocksize;
	hblock = bdev_logical_block_size(bdev);
	if (blocksize < hblock) {
		ext4_msg(sb, KERN_ERR,
			"blocksize too small for journal device");
		goto out_bdev;
	}

	sb_block = EXT4_MIN_BLOCK_SIZE / blocksize;
	offset = EXT4_MIN_BLOCK_SIZE % blocksize;
	set_blocksize(bdev, blocksize);
	if (!(bh = __bread(bdev, sb_block, blocksize))) {
		ext4_msg(sb, KERN_ERR, "couldn't read superblock of "
		       "external journal");
		goto out_bdev;
	}

	es = (struct ext4_super_block *) (((char *)bh->b_data) + offset);
	if ((le16_to_cpu(es->s_magic) != EXT4_SUPER_MAGIC) ||
	    !(le32_to_cpu(es->s_feature_incompat) &
	      EXT4_FEATURE_INCOMPAT_JOURNAL_DEV)) {
		ext4_msg(sb, KERN_ERR, "external journal has "
					"bad superblock");
		brelse(bh);
		goto out_bdev;
	}

	if (memcmp(EXT4_SB(sb)->s_es->s_journal_uuid, es->s_uuid, 16)) {
		ext4_msg(sb, KERN_ERR, "journal UUID does not match");
		brelse(bh);
		goto out_bdev;
	}

	len = ext4_blocks_count(es);
	start = sb_block + 1;
	brelse(bh);	/* we're done with the superblock */

	journal = jbd2_journal_init_dev(bdev, sb->s_bdev,
					start, len, blocksize);
	if (!journal) {
		ext4_msg(sb, KERN_ERR, "failed to create device journal");
		goto out_bdev;
	}
	journal->j_private = sb;
	ll_rw_block(READ, 1, &journal->j_sb_buffer);
	wait_on_buffer(journal->j_sb_buffer);
	if (!buffer_uptodate(journal->j_sb_buffer)) {
		ext4_msg(sb, KERN_ERR, "I/O error on journal device");
		goto out_journal;
	}
	if (be32_to_cpu(journal->j_superblock->s_nr_users) != 1) {
		ext4_msg(sb, KERN_ERR, "External journal has more than one "
					"user (unsupported) - %d",
			be32_to_cpu(journal->j_superblock->s_nr_users));
		goto out_journal;
	}
	EXT4_SB(sb)->journal_bdev = bdev;
	ext4_init_journal_params(sb, journal);
	return journal;

out_journal:
	jbd2_journal_destroy(journal);
out_bdev:
	ext4_blkdev_put(bdev);
	return NULL;
}

static int ext4_load_journal(struct super_block *sb,
			     struct ext4_super_block *es,
			     unsigned long journal_devnum)
{
	journal_t *journal;
	unsigned int journal_inum = le32_to_cpu(es->s_journal_inum);
	dev_t journal_dev;
	int err = 0;
	int really_read_only;

	BUG_ON(!EXT4_HAS_COMPAT_FEATURE(sb, EXT4_FEATURE_COMPAT_HAS_JOURNAL));

	if (journal_devnum &&
	    journal_devnum != le32_to_cpu(es->s_journal_dev)) {
		ext4_msg(sb, KERN_INFO, "external journal device major/minor "
			"numbers have changed");
		journal_dev = new_decode_dev(journal_devnum);
	} else
		journal_dev = new_decode_dev(le32_to_cpu(es->s_journal_dev));

	really_read_only = bdev_read_only(sb->s_bdev);

	/*
	 * Are we loading a blank journal or performing recovery after a
	 * crash?  For recovery, we need to check in advance whether we
	 * can get read-write access to the device.
	 */
	if (EXT4_HAS_INCOMPAT_FEATURE(sb, EXT4_FEATURE_INCOMPAT_RECOVER)) {
		if (sb->s_flags & MS_RDONLY) {
			ext4_msg(sb, KERN_INFO, "INFO: recovery "
					"required on readonly filesystem");
			if (really_read_only) {
				ext4_msg(sb, KERN_ERR, "write access "
					"unavailable, cannot proceed");
				return -EROFS;
			}
			ext4_msg(sb, KERN_INFO, "write access will "
			       "be enabled during recovery");
		}
	}

	if (journal_inum && journal_dev) {
		ext4_msg(sb, KERN_ERR, "filesystem has both journal "
		       "and inode journals!");
		return -EINVAL;
	}

	if (journal_inum) {
		if (!(journal = ext4_get_journal(sb, journal_inum)))
			return -EINVAL;
	} else {
		if (!(journal = ext4_get_dev_journal(sb, journal_dev)))
			return -EINVAL;
	}

	if (!(journal->j_flags & JBD2_BARRIER))
		ext4_msg(sb, KERN_INFO, "barriers disabled");

	if (!really_read_only && test_opt(sb, UPDATE_JOURNAL)) {
		err = jbd2_journal_update_format(journal);
		if (err)  {
			ext4_msg(sb, KERN_ERR, "error updating journal");
			jbd2_journal_destroy(journal);
			return err;
		}
	}

	if (!EXT4_HAS_INCOMPAT_FEATURE(sb, EXT4_FEATURE_INCOMPAT_RECOVER))
		err = jbd2_journal_wipe(journal, !really_read_only);
	if (!err)
		err = jbd2_journal_load(journal);

	if (err) {
		ext4_msg(sb, KERN_ERR, "error loading journal");
		jbd2_journal_destroy(journal);
		return err;
	}

	EXT4_SB(sb)->s_journal = journal;
	ext4_clear_journal_err(sb, es);

	if (journal_devnum &&
	    journal_devnum != le32_to_cpu(es->s_journal_dev)) {
		es->s_journal_dev = cpu_to_le32(journal_devnum);

		/* Make sure we flush the recovery flag to disk. */
		ext4_commit_super(sb, 1);
	}

	return 0;
}

static int ext4_commit_super(struct super_block *sb, int sync)
{
	struct ext4_super_block *es = EXT4_SB(sb)->s_es;
	struct buffer_head *sbh = EXT4_SB(sb)->s_sbh;
	int error = 0;

	if (!sbh)
		return error;
	if (buffer_write_io_error(sbh)) {
		/*
		 * Oh, dear.  A previous attempt to write the
		 * superblock failed.  This could happen because the
		 * USB device was yanked out.  Or it could happen to
		 * be a transient write error and maybe the block will
		 * be remapped.  Nothing we can do but to retry the
		 * write and hope for the best.
		 */
		ext4_msg(sb, KERN_ERR, "previous I/O error to "
		       "superblock detected");
		clear_buffer_write_io_error(sbh);
		set_buffer_uptodate(sbh);
	}
	/*
	 * If the file system is mounted read-only, don't update the
	 * superblock write time.  This avoids updating the superblock
	 * write time when we are mounting the root file system
	 * read/only but we need to replay the journal; at that point,
	 * for people who are east of GMT and who make their clock
	 * tick in localtime for Windows bug-for-bug compatibility,
	 * the clock is set in the future, and this will cause e2fsck
	 * to complain and force a full file system check.
	 */
	if (!(sb->s_flags & MS_RDONLY))
		es->s_wtime = cpu_to_le32(get_seconds());
	es->s_kbytes_written =
		cpu_to_le64(EXT4_SB(sb)->s_kbytes_written +
			    ((part_stat_read(sb->s_bdev->bd_part, sectors[1]) -
			      EXT4_SB(sb)->s_sectors_written_start) >> 1));
	ext4_free_blocks_count_set(es, percpu_counter_sum_positive(
					&EXT4_SB(sb)->s_freeblocks_counter));
	es->s_free_inodes_count = cpu_to_le32(percpu_counter_sum_positive(
					&EXT4_SB(sb)->s_freeinodes_counter));
	sb->s_dirt = 0;
	BUFFER_TRACE(sbh, "marking dirty");
	mark_buffer_dirty(sbh);
	if (sync) {
		error = sync_dirty_buffer(sbh);
		if (error)
			return error;

		error = buffer_write_io_error(sbh);
		if (error) {
			ext4_msg(sb, KERN_ERR, "I/O error while writing "
			       "superblock");
			clear_buffer_write_io_error(sbh);
			set_buffer_uptodate(sbh);
		}
	}
	return error;
}

/*
 * Have we just finished recovery?  If so, and if we are mounting (or
 * remounting) the filesystem readonly, then we will end up with a
 * consistent fs on disk.  Record that fact.
 */
static void ext4_mark_recovery_complete(struct super_block *sb,
					struct ext4_super_block *es)
{
	journal_t *journal = EXT4_SB(sb)->s_journal;

	if (!EXT4_HAS_COMPAT_FEATURE(sb, EXT4_FEATURE_COMPAT_HAS_JOURNAL)) {
		BUG_ON(journal != NULL);
		return;
	}
	jbd2_journal_lock_updates(journal);
	if (jbd2_journal_flush(journal) < 0)
		goto out;

	if (EXT4_HAS_INCOMPAT_FEATURE(sb, EXT4_FEATURE_INCOMPAT_RECOVER) &&
	    sb->s_flags & MS_RDONLY) {
		EXT4_CLEAR_INCOMPAT_FEATURE(sb, EXT4_FEATURE_INCOMPAT_RECOVER);
		ext4_commit_super(sb, 1);
	}

out:
	jbd2_journal_unlock_updates(journal);
}

/*
 * If we are mounting (or read-write remounting) a filesystem whose journal
 * has recorded an error from a previous lifetime, move that error to the
 * main filesystem now.
 */
static void ext4_clear_journal_err(struct super_block *sb,
				   struct ext4_super_block *es)
{
	journal_t *journal;
	int j_errno;
	const char *errstr;

	BUG_ON(!EXT4_HAS_COMPAT_FEATURE(sb, EXT4_FEATURE_COMPAT_HAS_JOURNAL));

	journal = EXT4_SB(sb)->s_journal;

	/*
	 * Now check for any error status which may have been recorded in the
	 * journal by a prior ext4_error() or ext4_abort()
	 */

	j_errno = jbd2_journal_errno(journal);
	if (j_errno) {
		char nbuf[16];

		errstr = ext4_decode_error(sb, j_errno, nbuf);
		ext4_warning(sb, "Filesystem error recorded "
			     "from previous mount: %s", errstr);
		ext4_warning(sb, "Marking fs in need of filesystem check.");

		EXT4_SB(sb)->s_mount_state |= EXT4_ERROR_FS;
		es->s_state |= cpu_to_le16(EXT4_ERROR_FS);
		ext4_commit_super(sb, 1);

		jbd2_journal_clear_err(journal);
	}
}

/*
 * Force the running and committing transactions to commit,
 * and wait on the commit.
 */
int ext4_force_commit(struct super_block *sb)
{
	journal_t *journal;
	int ret = 0;

	if (sb->s_flags & MS_RDONLY)
		return 0;

	journal = EXT4_SB(sb)->s_journal;
	if (journal) {
		vfs_check_frozen(sb, SB_FREEZE_WRITE);
		ret = ext4_journal_force_commit(journal);
	}

	return ret;
}

static void ext4_write_super(struct super_block *sb)
{
	lock_super(sb);
	ext4_commit_super(sb, 1);
	unlock_super(sb);
}

static int ext4_sync_fs(struct super_block *sb, int wait)
{
	int ret = 0;
	tid_t target;
	struct ext4_sb_info *sbi = EXT4_SB(sb);

	trace_ext4_sync_fs(sb, wait);
	flush_workqueue(sbi->dio_unwritten_wq);
	if (jbd2_journal_start_commit(sbi->s_journal, &target)) {
		if (wait)
			jbd2_log_wait_commit(sbi->s_journal, target);
	}
	return ret;
}

/*
 * LVM calls this function before a (read-only) snapshot is created.  This
 * gives us a chance to flush the journal completely and mark the fs clean.
 */
static int ext4_freeze(struct super_block *sb)
{
	int error = 0;
	journal_t *journal;

	if (sb->s_flags & MS_RDONLY)
		return 0;

	journal = EXT4_SB(sb)->s_journal;

	/* Now we set up the journal barrier. */
	jbd2_journal_lock_updates(journal);

	/*
	 * Don't clear the needs_recovery flag if we failed to flush
	 * the journal.
	 */
	error = jbd2_journal_flush(journal);
	if (error < 0)
		goto out;

	/* Journal blocked and flushed, clear needs_recovery flag. */
	EXT4_CLEAR_INCOMPAT_FEATURE(sb, EXT4_FEATURE_INCOMPAT_RECOVER);
	error = ext4_commit_super(sb, 1);
out:
	/* we rely on s_frozen to stop further updates */
	jbd2_journal_unlock_updates(EXT4_SB(sb)->s_journal);
	return error;
}

/*
 * Called by LVM after the snapshot is done.  We need to reset the RECOVER
 * flag here, even though the filesystem is not technically dirty yet.
 */
static int ext4_unfreeze(struct super_block *sb)
{
	if (sb->s_flags & MS_RDONLY)
		return 0;

	lock_super(sb);
	/* Reset the needs_recovery flag before the fs is unlocked. */
	EXT4_SET_INCOMPAT_FEATURE(sb, EXT4_FEATURE_INCOMPAT_RECOVER);
	ext4_commit_super(sb, 1);
	unlock_super(sb);
	return 0;
}

static int ext4_remount(struct super_block *sb, int *flags, char *data)
{
	struct ext4_super_block *es;
	struct ext4_sb_info *sbi = EXT4_SB(sb);
	ext4_fsblk_t n_blocks_count = 0;
	unsigned long old_sb_flags;
	struct ext4_mount_options old_opts;
	int enable_quota = 0;
	ext4_group_t g;
	unsigned int journal_ioprio = DEFAULT_JOURNAL_IOPRIO;
	int err;
#ifdef CONFIG_QUOTA
	int i;
#endif
	char *orig_data = kstrdup(data, GFP_KERNEL);

	lock_kernel();

	/* Store the original options */
	lock_super(sb);
	old_sb_flags = sb->s_flags;
	old_opts.s_mount_opt = sbi->s_mount_opt;
	old_opts.s_resuid = sbi->s_resuid;
	old_opts.s_resgid = sbi->s_resgid;
	old_opts.s_commit_interval = sbi->s_commit_interval;
	old_opts.s_min_batch_time = sbi->s_min_batch_time;
	old_opts.s_max_batch_time = sbi->s_max_batch_time;
#ifdef CONFIG_QUOTA
	old_opts.s_jquota_fmt = sbi->s_jquota_fmt;
	for (i = 0; i < MAXQUOTAS; i++)
		old_opts.s_qf_names[i] = sbi->s_qf_names[i];
#endif
	if (sbi->s_journal && sbi->s_journal->j_task->io_context)
		journal_ioprio = sbi->s_journal->j_task->io_context->ioprio;

	/*
	 * Allow the "check" option to be passed as a remount option.
	 */
	if (!parse_options(data, sb, NULL, &journal_ioprio,
			   &n_blocks_count, 1)) {
		err = -EINVAL;
		goto restore_opts;
	}

	if (sbi->s_mount_flags & EXT4_MF_FS_ABORTED)
		ext4_abort(sb, __func__, "Abort forced by user");

	sb->s_flags = (sb->s_flags & ~MS_POSIXACL) |
		(test_opt(sb, POSIX_ACL) ? MS_POSIXACL : 0);

	es = sbi->s_es;

	if (sbi->s_journal) {
		ext4_init_journal_params(sb, sbi->s_journal);
		set_task_ioprio(sbi->s_journal->j_task, journal_ioprio);
	}

	if ((*flags & MS_RDONLY) != (sb->s_flags & MS_RDONLY) ||
		n_blocks_count > ext4_blocks_count(es)) {
		if (sbi->s_mount_flags & EXT4_MF_FS_ABORTED) {
			err = -EROFS;
			goto restore_opts;
		}

		if (*flags & MS_RDONLY) {
			err = dquot_suspend(sb, -1);
			if (err < 0)
				goto restore_opts;

			/*
			 * First of all, the unconditional stuff we have to do
			 * to disable replay of the journal when we next remount
			 */
			sb->s_flags |= MS_RDONLY;

			/*
			 * OK, test if we are remounting a valid rw partition
			 * readonly, and if so set the rdonly flag and then
			 * mark the partition as valid again.
			 */
			if (!(es->s_state & cpu_to_le16(EXT4_VALID_FS)) &&
			    (sbi->s_mount_state & EXT4_VALID_FS))
				es->s_state = cpu_to_le16(sbi->s_mount_state);

			if (sbi->s_journal)
				ext4_mark_recovery_complete(sb, es);
		} else {
			/* Make sure we can mount this feature set readwrite */
			if (!ext4_feature_set_ok(sb, 0)) {
				err = -EROFS;
				goto restore_opts;
			}
			/*
			 * Make sure the group descriptor checksums
			 * are sane.  If they aren't, refuse to remount r/w.
			 */
			for (g = 0; g < sbi->s_groups_count; g++) {
				struct ext4_group_desc *gdp =
					ext4_get_group_desc(sb, g, NULL);

				if (!ext4_group_desc_csum_verify(sbi, g, gdp)) {
					ext4_msg(sb, KERN_ERR,
	       "ext4_remount: Checksum for group %u failed (%u!=%u)",
		g, le16_to_cpu(ext4_group_desc_csum(sbi, g, gdp)),
					       le16_to_cpu(gdp->bg_checksum));
					err = -EINVAL;
					goto restore_opts;
				}
			}

			/*
			 * If we have an unprocessed orphan list hanging
			 * around from a previously readonly bdev mount,
			 * require a full umount/remount for now.
			 */
			if (es->s_last_orphan) {
				ext4_msg(sb, KERN_WARNING, "Couldn't "
				       "remount RDWR because of unprocessed "
				       "orphan inode list.  Please "
				       "umount/remount instead");
				err = -EINVAL;
				goto restore_opts;
			}

			/*
			 * Mounting a RDONLY partition read-write, so reread
			 * and store the current valid flag.  (It may have
			 * been changed by e2fsck since we originally mounted
			 * the partition.)
			 */
			if (sbi->s_journal)
				ext4_clear_journal_err(sb, es);
			sbi->s_mount_state = le16_to_cpu(es->s_state);
			if ((err = ext4_group_extend(sb, es, n_blocks_count)))
				goto restore_opts;
			if (!ext4_setup_super(sb, es, 0))
				sb->s_flags &= ~MS_RDONLY;
			enable_quota = 1;
		}
	}
	ext4_setup_system_zone(sb);
	if (sbi->s_journal == NULL)
		ext4_commit_super(sb, 1);

#ifdef CONFIG_QUOTA
	/* Release old quota file names */
	for (i = 0; i < MAXQUOTAS; i++)
		if (old_opts.s_qf_names[i] &&
		    old_opts.s_qf_names[i] != sbi->s_qf_names[i])
			kfree(old_opts.s_qf_names[i]);
#endif
	unlock_super(sb);
	unlock_kernel();
<<<<<<< HEAD

	ext4_msg(sb, KERN_INFO, "re-mounted. Opts: %s", orig_data);
	kfree(orig_data);
=======
	if (enable_quota)
		dquot_resume(sb, -1);
>>>>>>> f32764bd
	return 0;

restore_opts:
	sb->s_flags = old_sb_flags;
	sbi->s_mount_opt = old_opts.s_mount_opt;
	sbi->s_resuid = old_opts.s_resuid;
	sbi->s_resgid = old_opts.s_resgid;
	sbi->s_commit_interval = old_opts.s_commit_interval;
	sbi->s_min_batch_time = old_opts.s_min_batch_time;
	sbi->s_max_batch_time = old_opts.s_max_batch_time;
#ifdef CONFIG_QUOTA
	sbi->s_jquota_fmt = old_opts.s_jquota_fmt;
	for (i = 0; i < MAXQUOTAS; i++) {
		if (sbi->s_qf_names[i] &&
		    old_opts.s_qf_names[i] != sbi->s_qf_names[i])
			kfree(sbi->s_qf_names[i]);
		sbi->s_qf_names[i] = old_opts.s_qf_names[i];
	}
#endif
	unlock_super(sb);
	unlock_kernel();
	kfree(orig_data);
	return err;
}

static int ext4_statfs(struct dentry *dentry, struct kstatfs *buf)
{
	struct super_block *sb = dentry->d_sb;
	struct ext4_sb_info *sbi = EXT4_SB(sb);
	struct ext4_super_block *es = sbi->s_es;
	u64 fsid;

	if (test_opt(sb, MINIX_DF)) {
		sbi->s_overhead_last = 0;
	} else if (sbi->s_blocks_last != ext4_blocks_count(es)) {
		ext4_group_t i, ngroups = ext4_get_groups_count(sb);
		ext4_fsblk_t overhead = 0;

		/*
		 * Compute the overhead (FS structures).  This is constant
		 * for a given filesystem unless the number of block groups
		 * changes so we cache the previous value until it does.
		 */

		/*
		 * All of the blocks before first_data_block are
		 * overhead
		 */
		overhead = le32_to_cpu(es->s_first_data_block);

		/*
		 * Add the overhead attributed to the superblock and
		 * block group descriptors.  If the sparse superblocks
		 * feature is turned on, then not all groups have this.
		 */
		for (i = 0; i < ngroups; i++) {
			overhead += ext4_bg_has_super(sb, i) +
				ext4_bg_num_gdb(sb, i);
			cond_resched();
		}

		/*
		 * Every block group has an inode bitmap, a block
		 * bitmap, and an inode table.
		 */
		overhead += ngroups * (2 + sbi->s_itb_per_group);
		sbi->s_overhead_last = overhead;
		smp_wmb();
		sbi->s_blocks_last = ext4_blocks_count(es);
	}

	buf->f_type = EXT4_SUPER_MAGIC;
	buf->f_bsize = sb->s_blocksize;
	buf->f_blocks = ext4_blocks_count(es) - sbi->s_overhead_last;
	buf->f_bfree = percpu_counter_sum_positive(&sbi->s_freeblocks_counter) -
		       percpu_counter_sum_positive(&sbi->s_dirtyblocks_counter);
	buf->f_bavail = buf->f_bfree - ext4_r_blocks_count(es);
	if (buf->f_bfree < ext4_r_blocks_count(es))
		buf->f_bavail = 0;
	buf->f_files = le32_to_cpu(es->s_inodes_count);
	buf->f_ffree = percpu_counter_sum_positive(&sbi->s_freeinodes_counter);
	buf->f_namelen = EXT4_NAME_LEN;
	fsid = le64_to_cpup((void *)es->s_uuid) ^
	       le64_to_cpup((void *)es->s_uuid + sizeof(u64));
	buf->f_fsid.val[0] = fsid & 0xFFFFFFFFUL;
	buf->f_fsid.val[1] = (fsid >> 32) & 0xFFFFFFFFUL;

	return 0;
}

/* Helper function for writing quotas on sync - we need to start transaction
 * before quota file is locked for write. Otherwise the are possible deadlocks:
 * Process 1                         Process 2
 * ext4_create()                     quota_sync()
 *   jbd2_journal_start()                  write_dquot()
 *   dquot_initialize()                         down(dqio_mutex)
 *     down(dqio_mutex)                    jbd2_journal_start()
 *
 */

#ifdef CONFIG_QUOTA

static inline struct inode *dquot_to_inode(struct dquot *dquot)
{
	return sb_dqopt(dquot->dq_sb)->files[dquot->dq_type];
}

static int ext4_write_dquot(struct dquot *dquot)
{
	int ret, err;
	handle_t *handle;
	struct inode *inode;

	inode = dquot_to_inode(dquot);
	handle = ext4_journal_start(inode,
				    EXT4_QUOTA_TRANS_BLOCKS(dquot->dq_sb));
	if (IS_ERR(handle))
		return PTR_ERR(handle);
	ret = dquot_commit(dquot);
	err = ext4_journal_stop(handle);
	if (!ret)
		ret = err;
	return ret;
}

static int ext4_acquire_dquot(struct dquot *dquot)
{
	int ret, err;
	handle_t *handle;

	handle = ext4_journal_start(dquot_to_inode(dquot),
				    EXT4_QUOTA_INIT_BLOCKS(dquot->dq_sb));
	if (IS_ERR(handle))
		return PTR_ERR(handle);
	ret = dquot_acquire(dquot);
	err = ext4_journal_stop(handle);
	if (!ret)
		ret = err;
	return ret;
}

static int ext4_release_dquot(struct dquot *dquot)
{
	int ret, err;
	handle_t *handle;

	handle = ext4_journal_start(dquot_to_inode(dquot),
				    EXT4_QUOTA_DEL_BLOCKS(dquot->dq_sb));
	if (IS_ERR(handle)) {
		/* Release dquot anyway to avoid endless cycle in dqput() */
		dquot_release(dquot);
		return PTR_ERR(handle);
	}
	ret = dquot_release(dquot);
	err = ext4_journal_stop(handle);
	if (!ret)
		ret = err;
	return ret;
}

static int ext4_mark_dquot_dirty(struct dquot *dquot)
{
	/* Are we journaling quotas? */
	if (EXT4_SB(dquot->dq_sb)->s_qf_names[USRQUOTA] ||
	    EXT4_SB(dquot->dq_sb)->s_qf_names[GRPQUOTA]) {
		dquot_mark_dquot_dirty(dquot);
		return ext4_write_dquot(dquot);
	} else {
		return dquot_mark_dquot_dirty(dquot);
	}
}

static int ext4_write_info(struct super_block *sb, int type)
{
	int ret, err;
	handle_t *handle;

	/* Data block + inode block */
	handle = ext4_journal_start(sb->s_root->d_inode, 2);
	if (IS_ERR(handle))
		return PTR_ERR(handle);
	ret = dquot_commit_info(sb, type);
	err = ext4_journal_stop(handle);
	if (!ret)
		ret = err;
	return ret;
}

/*
 * Turn on quotas during mount time - we need to find
 * the quota file and such...
 */
static int ext4_quota_on_mount(struct super_block *sb, int type)
{
	return dquot_quota_on_mount(sb, EXT4_SB(sb)->s_qf_names[type],
					EXT4_SB(sb)->s_jquota_fmt, type);
}

/*
 * Standard function to be called on quota_on
 */
static int ext4_quota_on(struct super_block *sb, int type, int format_id,
			 char *name)
{
	int err;
	struct path path;

	if (!test_opt(sb, QUOTA))
		return -EINVAL;

	err = kern_path(name, LOOKUP_FOLLOW, &path);
	if (err)
		return err;

	/* Quotafile not on the same filesystem? */
	if (path.mnt->mnt_sb != sb) {
		path_put(&path);
		return -EXDEV;
	}
	/* Journaling quota? */
	if (EXT4_SB(sb)->s_qf_names[type]) {
		/* Quotafile not in fs root? */
		if (path.dentry->d_parent != sb->s_root)
			ext4_msg(sb, KERN_WARNING,
				"Quota file not on filesystem root. "
				"Journaled quota will not work");
	}

	/*
	 * When we journal data on quota file, we have to flush journal to see
	 * all updates to the file when we bypass pagecache...
	 */
	if (EXT4_SB(sb)->s_journal &&
	    ext4_should_journal_data(path.dentry->d_inode)) {
		/*
		 * We don't need to lock updates but journal_flush() could
		 * otherwise be livelocked...
		 */
		jbd2_journal_lock_updates(EXT4_SB(sb)->s_journal);
		err = jbd2_journal_flush(EXT4_SB(sb)->s_journal);
		jbd2_journal_unlock_updates(EXT4_SB(sb)->s_journal);
		if (err) {
			path_put(&path);
			return err;
		}
	}

	err = dquot_quota_on_path(sb, type, format_id, &path);
	path_put(&path);
	return err;
}

/* Read data from quotafile - avoid pagecache and such because we cannot afford
 * acquiring the locks... As quota files are never truncated and quota code
 * itself serializes the operations (and noone else should touch the files)
 * we don't have to be afraid of races */
static ssize_t ext4_quota_read(struct super_block *sb, int type, char *data,
			       size_t len, loff_t off)
{
	struct inode *inode = sb_dqopt(sb)->files[type];
	ext4_lblk_t blk = off >> EXT4_BLOCK_SIZE_BITS(sb);
	int err = 0;
	int offset = off & (sb->s_blocksize - 1);
	int tocopy;
	size_t toread;
	struct buffer_head *bh;
	loff_t i_size = i_size_read(inode);

	if (off > i_size)
		return 0;
	if (off+len > i_size)
		len = i_size-off;
	toread = len;
	while (toread > 0) {
		tocopy = sb->s_blocksize - offset < toread ?
				sb->s_blocksize - offset : toread;
		bh = ext4_bread(NULL, inode, blk, 0, &err);
		if (err)
			return err;
		if (!bh)	/* A hole? */
			memset(data, 0, tocopy);
		else
			memcpy(data, bh->b_data+offset, tocopy);
		brelse(bh);
		offset = 0;
		toread -= tocopy;
		data += tocopy;
		blk++;
	}
	return len;
}

/* Write to quotafile (we know the transaction is already started and has
 * enough credits) */
static ssize_t ext4_quota_write(struct super_block *sb, int type,
				const char *data, size_t len, loff_t off)
{
	struct inode *inode = sb_dqopt(sb)->files[type];
	ext4_lblk_t blk = off >> EXT4_BLOCK_SIZE_BITS(sb);
	int err = 0;
	int offset = off & (sb->s_blocksize - 1);
	int journal_quota = EXT4_SB(sb)->s_qf_names[type] != NULL;
	struct buffer_head *bh;
	handle_t *handle = journal_current_handle();

	if (EXT4_SB(sb)->s_journal && !handle) {
		ext4_msg(sb, KERN_WARNING, "Quota write (off=%llu, len=%llu)"
			" cancelled because transaction is not started",
			(unsigned long long)off, (unsigned long long)len);
		return -EIO;
	}
	/*
	 * Since we account only one data block in transaction credits,
	 * then it is impossible to cross a block boundary.
	 */
	if (sb->s_blocksize - offset < len) {
		ext4_msg(sb, KERN_WARNING, "Quota write (off=%llu, len=%llu)"
			" cancelled because not block aligned",
			(unsigned long long)off, (unsigned long long)len);
		return -EIO;
	}

	mutex_lock_nested(&inode->i_mutex, I_MUTEX_QUOTA);
	bh = ext4_bread(handle, inode, blk, 1, &err);
	if (!bh)
		goto out;
	if (journal_quota) {
		err = ext4_journal_get_write_access(handle, bh);
		if (err) {
			brelse(bh);
			goto out;
		}
	}
	lock_buffer(bh);
	memcpy(bh->b_data+offset, data, len);
	flush_dcache_page(bh->b_page);
	unlock_buffer(bh);
	if (journal_quota)
		err = ext4_handle_dirty_metadata(handle, NULL, bh);
	else {
		/* Always do at least ordered writes for quotas */
		err = ext4_jbd2_file_inode(handle, inode);
		mark_buffer_dirty(bh);
	}
	brelse(bh);
out:
	if (err) {
		mutex_unlock(&inode->i_mutex);
		return err;
	}
	if (inode->i_size < off + len) {
		i_size_write(inode, off + len);
		EXT4_I(inode)->i_disksize = inode->i_size;
	}
	inode->i_mtime = inode->i_ctime = CURRENT_TIME;
	ext4_mark_inode_dirty(handle, inode);
	mutex_unlock(&inode->i_mutex);
	return len;
}

#endif

static int ext4_get_sb(struct file_system_type *fs_type, int flags,
		       const char *dev_name, void *data, struct vfsmount *mnt)
{
	return get_sb_bdev(fs_type, flags, dev_name, data, ext4_fill_super,mnt);
}

#if !defined(CONFIG_EXT2_FS) && !defined(CONFIG_EXT2_FS_MODULE) && defined(CONFIG_EXT4_USE_FOR_EXT23)
static struct file_system_type ext2_fs_type = {
	.owner		= THIS_MODULE,
	.name		= "ext2",
	.get_sb		= ext4_get_sb,
	.kill_sb	= kill_block_super,
	.fs_flags	= FS_REQUIRES_DEV,
};

static inline void register_as_ext2(void)
{
	int err = register_filesystem(&ext2_fs_type);
	if (err)
		printk(KERN_WARNING
		       "EXT4-fs: Unable to register as ext2 (%d)\n", err);
}

static inline void unregister_as_ext2(void)
{
	unregister_filesystem(&ext2_fs_type);
}
MODULE_ALIAS("ext2");
#else
static inline void register_as_ext2(void) { }
static inline void unregister_as_ext2(void) { }
#endif

#if !defined(CONFIG_EXT3_FS) && !defined(CONFIG_EXT3_FS_MODULE) && defined(CONFIG_EXT4_USE_FOR_EXT23)
static inline void register_as_ext3(void)
{
	int err = register_filesystem(&ext3_fs_type);
	if (err)
		printk(KERN_WARNING
		       "EXT4-fs: Unable to register as ext3 (%d)\n", err);
}

static inline void unregister_as_ext3(void)
{
	unregister_filesystem(&ext3_fs_type);
}
MODULE_ALIAS("ext3");
#else
static inline void register_as_ext3(void) { }
static inline void unregister_as_ext3(void) { }
#endif

static struct file_system_type ext4_fs_type = {
	.owner		= THIS_MODULE,
	.name		= "ext4",
	.get_sb		= ext4_get_sb,
	.kill_sb	= kill_block_super,
	.fs_flags	= FS_REQUIRES_DEV,
};

static int __init init_ext4_fs(void)
{
	int err;

	ext4_check_flag_values();
	err = init_ext4_system_zone();
	if (err)
		return err;
	ext4_kset = kset_create_and_add("ext4", NULL, fs_kobj);
	if (!ext4_kset)
		goto out4;
	ext4_proc_root = proc_mkdir("fs/ext4", NULL);
	err = init_ext4_mballoc();
	if (err)
		goto out3;

	err = init_ext4_xattr();
	if (err)
		goto out2;
	err = init_inodecache();
	if (err)
		goto out1;
	register_as_ext2();
	register_as_ext3();
	err = register_filesystem(&ext4_fs_type);
	if (err)
		goto out;
	return 0;
out:
	unregister_as_ext2();
	unregister_as_ext3();
	destroy_inodecache();
out1:
	exit_ext4_xattr();
out2:
	exit_ext4_mballoc();
out3:
	remove_proc_entry("fs/ext4", NULL);
	kset_unregister(ext4_kset);
out4:
	exit_ext4_system_zone();
	return err;
}

static void __exit exit_ext4_fs(void)
{
	unregister_as_ext2();
	unregister_as_ext3();
	unregister_filesystem(&ext4_fs_type);
	destroy_inodecache();
	exit_ext4_xattr();
	exit_ext4_mballoc();
	remove_proc_entry("fs/ext4", NULL);
	kset_unregister(ext4_kset);
	exit_ext4_system_zone();
}

MODULE_AUTHOR("Remy Card, Stephen Tweedie, Andrew Morton, Andreas Dilger, Theodore Ts'o and others");
MODULE_DESCRIPTION("Fourth Extended Filesystem");
MODULE_LICENSE("GPL");
module_init(init_ext4_fs)
module_exit(exit_ext4_fs)<|MERGE_RESOLUTION|>--- conflicted
+++ resolved
@@ -3724,14 +3724,11 @@
 #endif
 	unlock_super(sb);
 	unlock_kernel();
-<<<<<<< HEAD
+	if (enable_quota)
+		dquot_resume(sb, -1);
 
 	ext4_msg(sb, KERN_INFO, "re-mounted. Opts: %s", orig_data);
 	kfree(orig_data);
-=======
-	if (enable_quota)
-		dquot_resume(sb, -1);
->>>>>>> f32764bd
 	return 0;
 
 restore_opts:
