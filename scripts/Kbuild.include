--- conflicted
+++ resolved
@@ -180,12 +180,12 @@
 modbuiltin := -f $(srctree)/scripts/Makefile.modbuiltin obj
 
 ###
-<<<<<<< HEAD
 # Shorthand for $(Q)$(MAKE) -f scripts/Makefile.dtbinst obj=
 # Usage:
 # $(Q)$(MAKE) $(dtbinst)=dir
 dtbinst := -f $(if $(KBUILD_SRC),$(srctree)/)scripts/Makefile.dtbinst obj
-=======
+
+###
 # Shorthand for $(Q)$(MAKE) -f scripts/Makefile.clean obj=
 # Usage:
 # $(Q)$(MAKE) $(clean)=dir
@@ -196,7 +196,6 @@
 # Usage:
 # $(Q)$(MAKE) $(hdr-inst)=dir
 hdr-inst := -f $(srctree)/scripts/Makefile.headersinst obj
->>>>>>> 1846dfbd
 
 # Prefix -I with $(srctree) if it is not an absolute path.
 # skip if -I has no parameter
