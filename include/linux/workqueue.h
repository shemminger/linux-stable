/*
 * workqueue.h --- work queue handling for Linux.
 */

#ifndef _LINUX_WORKQUEUE_H
#define _LINUX_WORKQUEUE_H

#include <linux/timer.h>
#include <linux/linkage.h>
#include <linux/bitops.h>
#include <linux/lockdep.h>
#include <linux/threads.h>
#include <asm/atomic.h>

struct workqueue_struct;

struct work_struct;
typedef void (*work_func_t)(struct work_struct *work);

/*
 * The first word is the work queue pointer and the flags rolled into
 * one
 */
#define work_data_bits(work) ((unsigned long *)(&(work)->data))

enum {
	WORK_STRUCT_PENDING_BIT	= 0,	/* work item is pending execution */
<<<<<<< HEAD
	WORK_STRUCT_CWQ_BIT	= 1,	/* data points to cwq */
	WORK_STRUCT_LINKED_BIT	= 2,	/* next work is linked to this one */
#ifdef CONFIG_DEBUG_OBJECTS_WORK
	WORK_STRUCT_STATIC_BIT	= 3,	/* static initializer (debugobjects) */
	WORK_STRUCT_COLOR_SHIFT	= 4,	/* color for workqueue flushing */
#else
	WORK_STRUCT_COLOR_SHIFT	= 3,	/* color for workqueue flushing */
=======
	WORK_STRUCT_DELAYED_BIT	= 1,	/* work item is delayed */
	WORK_STRUCT_CWQ_BIT	= 2,	/* data points to cwq */
	WORK_STRUCT_LINKED_BIT	= 3,	/* next work is linked to this one */
#ifdef CONFIG_DEBUG_OBJECTS_WORK
	WORK_STRUCT_STATIC_BIT	= 4,	/* static initializer (debugobjects) */
	WORK_STRUCT_COLOR_SHIFT	= 5,	/* color for workqueue flushing */
#else
	WORK_STRUCT_COLOR_SHIFT	= 4,	/* color for workqueue flushing */
>>>>>>> 053d8f66
#endif

	WORK_STRUCT_COLOR_BITS	= 4,

	WORK_STRUCT_PENDING	= 1 << WORK_STRUCT_PENDING_BIT,
<<<<<<< HEAD
=======
	WORK_STRUCT_DELAYED	= 1 << WORK_STRUCT_DELAYED_BIT,
>>>>>>> 053d8f66
	WORK_STRUCT_CWQ		= 1 << WORK_STRUCT_CWQ_BIT,
	WORK_STRUCT_LINKED	= 1 << WORK_STRUCT_LINKED_BIT,
#ifdef CONFIG_DEBUG_OBJECTS_WORK
	WORK_STRUCT_STATIC	= 1 << WORK_STRUCT_STATIC_BIT,
#else
	WORK_STRUCT_STATIC	= 0,
#endif

	/*
	 * The last color is no color used for works which don't
	 * participate in workqueue flushing.
	 */
	WORK_NR_COLORS		= (1 << WORK_STRUCT_COLOR_BITS) - 1,
	WORK_NO_COLOR		= WORK_NR_COLORS,

	/* special cpu IDs */
	WORK_CPU_UNBOUND	= NR_CPUS,
	WORK_CPU_NONE		= NR_CPUS + 1,
	WORK_CPU_LAST		= WORK_CPU_NONE,

	/*
	 * Reserve 7 bits off of cwq pointer w/ debugobjects turned
<<<<<<< HEAD
	 * off.  This makes cwqs aligned to 128 bytes which isn't too
	 * excessive while allowing 15 workqueue flush colors.
=======
	 * off.  This makes cwqs aligned to 256 bytes and allows 15
	 * workqueue flush colors.
>>>>>>> 053d8f66
	 */
	WORK_STRUCT_FLAG_BITS	= WORK_STRUCT_COLOR_SHIFT +
				  WORK_STRUCT_COLOR_BITS,

	WORK_STRUCT_FLAG_MASK	= (1UL << WORK_STRUCT_FLAG_BITS) - 1,
	WORK_STRUCT_WQ_DATA_MASK = ~WORK_STRUCT_FLAG_MASK,
	WORK_STRUCT_NO_CPU	= WORK_CPU_NONE << WORK_STRUCT_FLAG_BITS,

	/* bit mask for work_busy() return values */
	WORK_BUSY_PENDING	= 1 << 0,
	WORK_BUSY_RUNNING	= 1 << 1,
};

struct work_struct {
	atomic_long_t data;
	struct list_head entry;
	work_func_t func;
#ifdef CONFIG_LOCKDEP
	struct lockdep_map lockdep_map;
#endif
};

#define WORK_DATA_INIT()	ATOMIC_LONG_INIT(WORK_STRUCT_NO_CPU)
#define WORK_DATA_STATIC_INIT()	\
	ATOMIC_LONG_INIT(WORK_STRUCT_NO_CPU | WORK_STRUCT_STATIC)

struct delayed_work {
	struct work_struct work;
	struct timer_list timer;
};

static inline struct delayed_work *to_delayed_work(struct work_struct *work)
{
	return container_of(work, struct delayed_work, work);
}

struct execute_work {
	struct work_struct work;
};

#ifdef CONFIG_LOCKDEP
/*
 * NB: because we have to copy the lockdep_map, setting _key
 * here is required, otherwise it could get initialised to the
 * copy of the lockdep_map!
 */
#define __WORK_INIT_LOCKDEP_MAP(n, k) \
	.lockdep_map = STATIC_LOCKDEP_MAP_INIT(n, k),
#else
#define __WORK_INIT_LOCKDEP_MAP(n, k)
#endif

#define __WORK_INITIALIZER(n, f) {				\
	.data = WORK_DATA_STATIC_INIT(),			\
	.entry	= { &(n).entry, &(n).entry },			\
	.func = (f),						\
	__WORK_INIT_LOCKDEP_MAP(#n, &(n))			\
	}

#define __DELAYED_WORK_INITIALIZER(n, f) {			\
	.work = __WORK_INITIALIZER((n).work, (f)),		\
	.timer = TIMER_INITIALIZER(NULL, 0, 0),			\
	}

#define DECLARE_WORK(n, f)					\
	struct work_struct n = __WORK_INITIALIZER(n, f)

#define DECLARE_DELAYED_WORK(n, f)				\
	struct delayed_work n = __DELAYED_WORK_INITIALIZER(n, f)

/*
 * initialize a work item's function pointer
 */
#define PREPARE_WORK(_work, _func)				\
	do {							\
		(_work)->func = (_func);			\
	} while (0)

#define PREPARE_DELAYED_WORK(_work, _func)			\
	PREPARE_WORK(&(_work)->work, (_func))

#ifdef CONFIG_DEBUG_OBJECTS_WORK
extern void __init_work(struct work_struct *work, int onstack);
extern void destroy_work_on_stack(struct work_struct *work);
static inline unsigned int work_static(struct work_struct *work)
{
	return *work_data_bits(work) & WORK_STRUCT_STATIC;
}
#else
static inline void __init_work(struct work_struct *work, int onstack) { }
static inline void destroy_work_on_stack(struct work_struct *work) { }
static inline unsigned int work_static(struct work_struct *work) { return 0; }
#endif

/*
 * initialize all of a work item in one go
 *
 * NOTE! No point in using "atomic_long_set()": using a direct
 * assignment of the work data initializer allows the compiler
 * to generate better code.
 */
#ifdef CONFIG_LOCKDEP
#define __INIT_WORK(_work, _func, _onstack)				\
	do {								\
		static struct lock_class_key __key;			\
									\
		__init_work((_work), _onstack);				\
		(_work)->data = (atomic_long_t) WORK_DATA_INIT();	\
		lockdep_init_map(&(_work)->lockdep_map, #_work, &__key, 0);\
		INIT_LIST_HEAD(&(_work)->entry);			\
		PREPARE_WORK((_work), (_func));				\
	} while (0)
#else
#define __INIT_WORK(_work, _func, _onstack)				\
	do {								\
		__init_work((_work), _onstack);				\
		(_work)->data = (atomic_long_t) WORK_DATA_INIT();	\
		INIT_LIST_HEAD(&(_work)->entry);			\
		PREPARE_WORK((_work), (_func));				\
	} while (0)
#endif

#define INIT_WORK(_work, _func)					\
	do {							\
		__INIT_WORK((_work), (_func), 0);		\
	} while (0)

#define INIT_WORK_ON_STACK(_work, _func)			\
	do {							\
		__INIT_WORK((_work), (_func), 1);		\
	} while (0)

#define INIT_DELAYED_WORK(_work, _func)				\
	do {							\
		INIT_WORK(&(_work)->work, (_func));		\
		init_timer(&(_work)->timer);			\
	} while (0)

#define INIT_DELAYED_WORK_ON_STACK(_work, _func)		\
	do {							\
		INIT_WORK_ON_STACK(&(_work)->work, (_func));	\
		init_timer_on_stack(&(_work)->timer);		\
	} while (0)

#define INIT_DELAYED_WORK_DEFERRABLE(_work, _func)		\
	do {							\
		INIT_WORK(&(_work)->work, (_func));		\
		init_timer_deferrable(&(_work)->timer);		\
	} while (0)

/**
 * work_pending - Find out whether a work item is currently pending
 * @work: The work item in question
 */
#define work_pending(work) \
	test_bit(WORK_STRUCT_PENDING_BIT, work_data_bits(work))

/**
 * delayed_work_pending - Find out whether a delayable work item is currently
 * pending
 * @work: The work item in question
 */
#define delayed_work_pending(w) \
	work_pending(&(w)->work)

/**
 * work_clear_pending - for internal use only, mark a work item as not pending
 * @work: The work item in question
 */
#define work_clear_pending(work) \
	clear_bit(WORK_STRUCT_PENDING_BIT, work_data_bits(work))

enum {
	WQ_NON_REENTRANT	= 1 << 0, /* guarantee non-reentrance */
	WQ_UNBOUND		= 1 << 1, /* not bound to any cpu */
	WQ_FREEZEABLE		= 1 << 2, /* freeze during suspend */
	WQ_RESCUER		= 1 << 3, /* has an rescue worker */
	WQ_HIGHPRI		= 1 << 4, /* high priority */
	WQ_CPU_INTENSIVE	= 1 << 5, /* cpu instensive workqueue */
<<<<<<< HEAD

	WQ_MAX_ACTIVE		= 512,	  /* I like 512, better ideas? */
	WQ_MAX_UNBOUND_PER_CPU	= 4,	  /* 4 * #cpus for unbound wq */
	WQ_DFL_ACTIVE		= WQ_MAX_ACTIVE / 2,
};

=======

	WQ_DYING		= 1 << 6, /* internal: workqueue is dying */

	WQ_MAX_ACTIVE		= 512,	  /* I like 512, better ideas? */
	WQ_MAX_UNBOUND_PER_CPU	= 4,	  /* 4 * #cpus for unbound wq */
	WQ_DFL_ACTIVE		= WQ_MAX_ACTIVE / 2,
};

>>>>>>> 053d8f66
/* unbound wq's aren't per-cpu, scale max_active according to #cpus */
#define WQ_UNBOUND_MAX_ACTIVE	\
	max_t(int, WQ_MAX_ACTIVE, num_possible_cpus() * WQ_MAX_UNBOUND_PER_CPU)

/*
 * System-wide workqueues which are always present.
 *
 * system_wq is the one used by schedule[_delayed]_work[_on]().
 * Multi-CPU multi-threaded.  There are users which expect relatively
 * short queue flush time.  Don't queue works which can run for too
 * long.
 *
 * system_long_wq is similar to system_wq but may host long running
 * works.  Queue flushing might take relatively long.
 *
 * system_nrt_wq is non-reentrant and guarantees that any given work
 * item is never executed in parallel by multiple CPUs.  Queue
 * flushing might take relatively long.
 *
 * system_unbound_wq is unbound workqueue.  Workers are not bound to
 * any specific CPU, not concurrency managed, and all queued works are
 * executed immediately as long as max_active limit is not reached and
 * resources are available.
 */
extern struct workqueue_struct *system_wq;
extern struct workqueue_struct *system_long_wq;
extern struct workqueue_struct *system_nrt_wq;
extern struct workqueue_struct *system_unbound_wq;

extern struct workqueue_struct *
__alloc_workqueue_key(const char *name, unsigned int flags, int max_active,
		      struct lock_class_key *key, const char *lock_name);

#ifdef CONFIG_LOCKDEP
#define alloc_workqueue(name, flags, max_active)		\
({								\
	static struct lock_class_key __key;			\
	const char *__lock_name;				\
								\
	if (__builtin_constant_p(name))				\
		__lock_name = (name);				\
	else							\
		__lock_name = #name;				\
								\
	__alloc_workqueue_key((name), (flags), (max_active),	\
			      &__key, __lock_name);		\
})
#else
#define alloc_workqueue(name, flags, max_active)		\
	__alloc_workqueue_key((name), (flags), (max_active), NULL, NULL)
#endif

#define create_workqueue(name)					\
	alloc_workqueue((name), WQ_RESCUER, 1)
#define create_freezeable_workqueue(name)			\
	alloc_workqueue((name), WQ_FREEZEABLE | WQ_UNBOUND | WQ_RESCUER, 1)
#define create_singlethread_workqueue(name)			\
	alloc_workqueue((name), WQ_UNBOUND | WQ_RESCUER, 1)

extern void destroy_workqueue(struct workqueue_struct *wq);

extern int queue_work(struct workqueue_struct *wq, struct work_struct *work);
extern int queue_work_on(int cpu, struct workqueue_struct *wq,
			struct work_struct *work);
extern int queue_delayed_work(struct workqueue_struct *wq,
			struct delayed_work *work, unsigned long delay);
extern int queue_delayed_work_on(int cpu, struct workqueue_struct *wq,
			struct delayed_work *work, unsigned long delay);

extern void flush_workqueue(struct workqueue_struct *wq);
extern void flush_scheduled_work(void);
extern void flush_delayed_work(struct delayed_work *work);

extern int schedule_work(struct work_struct *work);
extern int schedule_work_on(int cpu, struct work_struct *work);
extern int schedule_delayed_work(struct delayed_work *work, unsigned long delay);
extern int schedule_delayed_work_on(int cpu, struct delayed_work *work,
					unsigned long delay);
extern int schedule_on_each_cpu(work_func_t func);
extern int keventd_up(void);

int execute_in_process_context(work_func_t fn, struct execute_work *);

extern int flush_work(struct work_struct *work);
extern int cancel_work_sync(struct work_struct *work);

extern void workqueue_set_max_active(struct workqueue_struct *wq,
				     int max_active);
extern bool workqueue_congested(unsigned int cpu, struct workqueue_struct *wq);
extern unsigned int work_cpu(struct work_struct *work);
extern unsigned int work_busy(struct work_struct *work);

/*
 * Kill off a pending schedule_delayed_work().  Note that the work callback
 * function may still be running on return from cancel_delayed_work(), unless
 * it returns 1 and the work doesn't re-arm itself. Run flush_workqueue() or
 * cancel_work_sync() to wait on it.
 */
static inline int cancel_delayed_work(struct delayed_work *work)
{
	int ret;

	ret = del_timer_sync(&work->timer);
	if (ret)
		work_clear_pending(&work->work);
	return ret;
}

/*
 * Like above, but uses del_timer() instead of del_timer_sync(). This means,
 * if it returns 0 the timer function may be running and the queueing is in
 * progress.
 */
static inline int __cancel_delayed_work(struct delayed_work *work)
{
	int ret;

	ret = del_timer(&work->timer);
	if (ret)
		work_clear_pending(&work->work);
	return ret;
}

extern int cancel_delayed_work_sync(struct delayed_work *work);

/* Obsolete. use cancel_delayed_work_sync() */
static inline
void cancel_rearming_delayed_workqueue(struct workqueue_struct *wq,
					struct delayed_work *work)
{
	cancel_delayed_work_sync(work);
}

/* Obsolete. use cancel_delayed_work_sync() */
static inline
void cancel_rearming_delayed_work(struct delayed_work *work)
{
	cancel_delayed_work_sync(work);
}

#ifndef CONFIG_SMP
static inline long work_on_cpu(unsigned int cpu, long (*fn)(void *), void *arg)
{
	return fn(arg);
}
#else
long work_on_cpu(unsigned int cpu, long (*fn)(void *), void *arg);
#endif /* CONFIG_SMP */

#ifdef CONFIG_FREEZER
extern void freeze_workqueues_begin(void);
extern bool freeze_workqueues_busy(void);
extern void thaw_workqueues(void);
#endif /* CONFIG_FREEZER */

#ifdef CONFIG_LOCKDEP
int in_workqueue_context(struct workqueue_struct *wq);
#endif

#endif<|MERGE_RESOLUTION|>--- conflicted
+++ resolved
@@ -25,15 +25,6 @@
 
 enum {
 	WORK_STRUCT_PENDING_BIT	= 0,	/* work item is pending execution */
-<<<<<<< HEAD
-	WORK_STRUCT_CWQ_BIT	= 1,	/* data points to cwq */
-	WORK_STRUCT_LINKED_BIT	= 2,	/* next work is linked to this one */
-#ifdef CONFIG_DEBUG_OBJECTS_WORK
-	WORK_STRUCT_STATIC_BIT	= 3,	/* static initializer (debugobjects) */
-	WORK_STRUCT_COLOR_SHIFT	= 4,	/* color for workqueue flushing */
-#else
-	WORK_STRUCT_COLOR_SHIFT	= 3,	/* color for workqueue flushing */
-=======
 	WORK_STRUCT_DELAYED_BIT	= 1,	/* work item is delayed */
 	WORK_STRUCT_CWQ_BIT	= 2,	/* data points to cwq */
 	WORK_STRUCT_LINKED_BIT	= 3,	/* next work is linked to this one */
@@ -42,16 +33,12 @@
 	WORK_STRUCT_COLOR_SHIFT	= 5,	/* color for workqueue flushing */
 #else
 	WORK_STRUCT_COLOR_SHIFT	= 4,	/* color for workqueue flushing */
->>>>>>> 053d8f66
 #endif
 
 	WORK_STRUCT_COLOR_BITS	= 4,
 
 	WORK_STRUCT_PENDING	= 1 << WORK_STRUCT_PENDING_BIT,
-<<<<<<< HEAD
-=======
 	WORK_STRUCT_DELAYED	= 1 << WORK_STRUCT_DELAYED_BIT,
->>>>>>> 053d8f66
 	WORK_STRUCT_CWQ		= 1 << WORK_STRUCT_CWQ_BIT,
 	WORK_STRUCT_LINKED	= 1 << WORK_STRUCT_LINKED_BIT,
 #ifdef CONFIG_DEBUG_OBJECTS_WORK
@@ -74,13 +61,8 @@
 
 	/*
 	 * Reserve 7 bits off of cwq pointer w/ debugobjects turned
-<<<<<<< HEAD
-	 * off.  This makes cwqs aligned to 128 bytes which isn't too
-	 * excessive while allowing 15 workqueue flush colors.
-=======
 	 * off.  This makes cwqs aligned to 256 bytes and allows 15
 	 * workqueue flush colors.
->>>>>>> 053d8f66
 	 */
 	WORK_STRUCT_FLAG_BITS	= WORK_STRUCT_COLOR_SHIFT +
 				  WORK_STRUCT_COLOR_BITS,
@@ -260,23 +242,14 @@
 	WQ_RESCUER		= 1 << 3, /* has an rescue worker */
 	WQ_HIGHPRI		= 1 << 4, /* high priority */
 	WQ_CPU_INTENSIVE	= 1 << 5, /* cpu instensive workqueue */
-<<<<<<< HEAD
+
+	WQ_DYING		= 1 << 6, /* internal: workqueue is dying */
 
 	WQ_MAX_ACTIVE		= 512,	  /* I like 512, better ideas? */
 	WQ_MAX_UNBOUND_PER_CPU	= 4,	  /* 4 * #cpus for unbound wq */
 	WQ_DFL_ACTIVE		= WQ_MAX_ACTIVE / 2,
 };
 
-=======
-
-	WQ_DYING		= 1 << 6, /* internal: workqueue is dying */
-
-	WQ_MAX_ACTIVE		= 512,	  /* I like 512, better ideas? */
-	WQ_MAX_UNBOUND_PER_CPU	= 4,	  /* 4 * #cpus for unbound wq */
-	WQ_DFL_ACTIVE		= WQ_MAX_ACTIVE / 2,
-};
-
->>>>>>> 053d8f66
 /* unbound wq's aren't per-cpu, scale max_active according to #cpus */
 #define WQ_UNBOUND_MAX_ACTIVE	\
 	max_t(int, WQ_MAX_ACTIVE, num_possible_cpus() * WQ_MAX_UNBOUND_PER_CPU)
