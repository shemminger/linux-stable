--- conflicted
+++ resolved
@@ -73,12 +73,8 @@
 nvkm_bar_fini(struct nvkm_subdev *subdev, bool suspend)
 {
 	struct nvkm_bar *bar = nvkm_bar(subdev);
-<<<<<<< HEAD
-	bar->func->bar1.fini(bar);
-=======
 	if (bar->func->bar1.fini)
 		bar->func->bar1.fini(bar);
->>>>>>> 5fa4ec9c
 	return 0;
 }
 
