--- conflicted
+++ resolved
@@ -22,13 +22,8 @@
  * SOFTWARE.
  */
 
-<<<<<<< HEAD
 #include <drm/drmP.h>
-#include "nouveau_drv.h"
-=======
-#include "drmP.h"
 #include "nouveau_drm.h"
->>>>>>> 268d2837
 #include "nouveau_hw.h"
 
 #include <subdev/bios/pll.h>
