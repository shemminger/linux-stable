--- conflicted
+++ resolved
@@ -59,14 +59,10 @@
 	BSS_LOSE_EVENT_ID			 = BIT(18),
 	REGAINED_BSS_EVENT_ID			 = BIT(19),
 	ROAMING_TRIGGER_MAX_TX_RETRY_EVENT_ID	 = BIT(20),
-<<<<<<< HEAD
-	STA_REMOVE_COMPLETE_EVENT_ID		 = BIT(21), /* AP */
-=======
 	/* STA: dummy paket for dynamic mem blocks */
 	DUMMY_PACKET_EVENT_ID                    = BIT(21),
 	/* AP: STA remove complete */
 	STA_REMOVE_COMPLETE_EVENT_ID             = BIT(21),
->>>>>>> d762f438
 	SOFT_GEMINI_SENSE_EVENT_ID		 = BIT(22),
 	SOFT_GEMINI_PREDICTION_EVENT_ID		 = BIT(23),
 	SOFT_GEMINI_AVALANCHE_EVENT_ID		 = BIT(24),
