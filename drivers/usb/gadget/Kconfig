--- conflicted
+++ resolved
@@ -762,12 +762,9 @@
 
 config USB_G_SERIAL
 	tristate "Serial Gadget (with CDC ACM and CDC OBEX support)"
-<<<<<<< HEAD
+	depends on TTY
 	select USB_U_SERIAL
 	select USB_F_ACM
-=======
-	depends on TTY
->>>>>>> 9e17df37
 	select USB_LIBCOMPOSITE
 	help
 	  The Serial Gadget talks to the Linux-USB generic serial driver.
